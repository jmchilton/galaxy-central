import logging
import os
import tempfile
from galaxy import eggs
from galaxy import util
from galaxy import web
from galaxy.datatypes import checkers
from galaxy.model.orm import and_
from galaxy.tools.data_manager.manager import DataManager
from galaxy.util import inflector
from galaxy.util import json
from galaxy.webapps.tool_shed.util import container_util
import tool_shed.util.shed_util_common as suc
from tool_shed.util import common_util
from tool_shed.util import common_install_util
from tool_shed.util import readme_util
from tool_shed.util import tool_dependency_util
from tool_shed.util import tool_util

import pkg_resources

pkg_resources.require( 'mercurial' )
from mercurial import commands
from mercurial import hg
from mercurial import ui

pkg_resources.require( 'elementtree' )
from elementtree import ElementTree
from elementtree import ElementInclude

log = logging.getLogger( __name__ )

REPOSITORY_DATA_MANAGER_CONFIG_FILENAME = "data_manager_conf.xml"
NOT_TOOL_CONFIGS = [ 'datatypes_conf.xml', 'repository_dependencies.xml', 'tool_dependencies.xml', REPOSITORY_DATA_MANAGER_CONFIG_FILENAME ]

def add_tool_versions( trans, id, repository_metadata, changeset_revisions ):
    # Build a dictionary of { 'tool id' : 'parent tool id' } pairs for each tool in repository_metadata.
    metadata = repository_metadata.metadata
    tool_versions_dict = {}
    for tool_dict in metadata.get( 'tools', [] ):
        # We have at least 2 changeset revisions to compare tool guids and tool ids.
        parent_id = get_parent_id( trans, id, tool_dict[ 'id' ], tool_dict[ 'version' ], tool_dict[ 'guid' ], changeset_revisions )
        tool_versions_dict[ tool_dict[ 'guid' ] ] = parent_id
    if tool_versions_dict:
        repository_metadata.tool_versions = tool_versions_dict
        trans.sa_session.add( repository_metadata )
        trans.sa_session.flush()

def clean_repository_metadata( trans, id, changeset_revisions ):
    # Delete all repository_metadata records associated with the repository that have a changeset_revision that is not in changeset_revisions.
    # We sometimes see multiple records with the same changeset revision value - no idea how this happens. We'll assume we can delete the older
    # records, so we'll order by update_time descending and delete records that have the same changeset_revision we come across later..
    changeset_revisions_checked = []
    for repository_metadata in trans.sa_session.query( trans.model.RepositoryMetadata ) \
                                               .filter( trans.model.RepositoryMetadata.table.c.repository_id == trans.security.decode_id( id ) ) \
                                               .order_by( trans.model.RepositoryMetadata.table.c.changeset_revision,
                                                          trans.model.RepositoryMetadata.table.c.update_time.desc() ):
        changeset_revision = repository_metadata.changeset_revision
        if changeset_revision in changeset_revisions_checked or changeset_revision not in changeset_revisions:
            trans.sa_session.delete( repository_metadata )
            trans.sa_session.flush()

def compare_changeset_revisions( ancestor_changeset_revision, ancestor_metadata_dict, current_changeset_revision, current_metadata_dict ):
    """Compare the contents of two changeset revisions to determine if a new repository metadata revision should be created."""
    # The metadata associated with ancestor_changeset_revision is ancestor_metadata_dict.  This changeset_revision is an ancestor of
    # current_changeset_revision which is associated with current_metadata_dict.  A new repository_metadata record will be created only
    # when this method returns the string 'not equal and not subset'.
    ancestor_datatypes = ancestor_metadata_dict.get( 'datatypes', [] )
    ancestor_tools = ancestor_metadata_dict.get( 'tools', [] )
    ancestor_guids = [ tool_dict[ 'guid' ] for tool_dict in ancestor_tools ]
    ancestor_guids.sort()
    ancestor_readme_files = ancestor_metadata_dict.get( 'readme_files', [] )
    ancestor_repository_dependencies_dict = ancestor_metadata_dict.get( 'repository_dependencies', {} )
    ancestor_repository_dependencies = ancestor_repository_dependencies_dict.get( 'repository_dependencies', [] )
    ancestor_tool_dependencies = ancestor_metadata_dict.get( 'tool_dependencies', {} )
    ancestor_workflows = ancestor_metadata_dict.get( 'workflows', [] )
    current_datatypes = current_metadata_dict.get( 'datatypes', [] )
    current_tools = current_metadata_dict.get( 'tools', [] )
    current_guids = [ tool_dict[ 'guid' ] for tool_dict in current_tools ]
    current_guids.sort()
    current_readme_files = current_metadata_dict.get( 'readme_files', [] )
    current_repository_dependencies_dict = current_metadata_dict.get( 'repository_dependencies', {} )
    current_repository_dependencies = current_repository_dependencies_dict.get( 'repository_dependencies', [] )
    current_tool_dependencies = current_metadata_dict.get( 'tool_dependencies', {} ) 
    current_workflows = current_metadata_dict.get( 'workflows', [] )
    # Handle case where no metadata exists for either changeset.
    no_datatypes = not ancestor_datatypes and not current_datatypes
    no_readme_files = not ancestor_readme_files and not current_readme_files
    no_repository_dependencies = not ancestor_repository_dependencies and not current_repository_dependencies
    # Tool dependencies can define orphan dependencies in the tool shed.
    no_tool_dependencies = not ancestor_tool_dependencies and not current_tool_dependencies
    no_tools = not ancestor_guids and not current_guids
    no_workflows = not ancestor_workflows and not current_workflows
    if no_datatypes and no_readme_files and no_repository_dependencies and no_tool_dependencies and no_tools and no_workflows:
        return 'no metadata'
    # Uncomment the following if we decide that README files should affect how installable repository revisions are defined.  See the NOTE in the
    # compare_readme_files() method.
    # readme_file_comparision = compare_readme_files( ancestor_readme_files, current_readme_files )
    repository_dependency_comparison = compare_repository_dependencies( ancestor_repository_dependencies, current_repository_dependencies )
    tool_dependency_comparison = compare_tool_dependencies( ancestor_tool_dependencies, current_tool_dependencies )
    workflow_comparison = compare_workflows( ancestor_workflows, current_workflows )
    datatype_comparison = compare_datatypes( ancestor_datatypes, current_datatypes )
    # Handle case where all metadata is the same.
    if ancestor_guids == current_guids and \
        repository_dependency_comparison == 'equal' and \
        tool_dependency_comparison == 'equal' and \
        workflow_comparison == 'equal' and \
        datatype_comparison == 'equal':
        return 'equal'
    # Handle case where ancestor metadata is a subset of current metadata.
    # readme_file_is_subset = readme_file_comparision in [ 'equal', 'subset' ]
    repository_dependency_is_subset = repository_dependency_comparison in [ 'equal', 'subset' ]
    tool_dependency_is_subset = tool_dependency_comparison in [ 'equal', 'subset' ]
    workflow_dependency_is_subset = workflow_comparison in [ 'equal', 'subset' ]
    datatype_is_subset = datatype_comparison in [ 'equal', 'subset' ]
    if repository_dependency_is_subset and tool_dependency_is_subset and workflow_dependency_is_subset and datatype_is_subset:
        is_subset = True
        for guid in ancestor_guids:
            if guid not in current_guids:
                is_subset = False
                break
        if is_subset:
            return 'subset'
    return 'not equal and not subset'

def compare_datatypes( ancestor_datatypes, current_datatypes ):
    """Determine if ancestor_datatypes is the same as or a subset of current_datatypes."""
    # Each datatype dict looks something like: {"dtype": "galaxy.datatypes.images:Image", "extension": "pdf", "mimetype": "application/pdf"}
    if len( ancestor_datatypes ) <= len( current_datatypes ):
        for ancestor_datatype in ancestor_datatypes:
            # Currently the only way to differentiate datatypes is by name.
            ancestor_datatype_dtype = ancestor_datatype[ 'dtype' ]
            ancestor_datatype_extension = ancestor_datatype[ 'extension' ]
            ancestor_datatype_mimetype = ancestor_datatype.get( 'mimetype', None )
            found_in_current = False
            for current_datatype in current_datatypes:
                if current_datatype[ 'dtype' ] == ancestor_datatype_dtype and \
                    current_datatype[ 'extension' ] == ancestor_datatype_extension and \
                    current_datatype.get( 'mimetype', None ) == ancestor_datatype_mimetype:
                    found_in_current = True
                    break
            if not found_in_current:
                return 'not equal and not subset'
        if len( ancestor_datatypes ) == len( current_datatypes ):
            return 'equal'
        else:
            return 'subset'
    return 'not equal and not subset'

def compare_readme_files( ancestor_readme_files, current_readme_files ):
    """Determine if ancestor_readme_files is equal to or a subset of current_readme_files."""
    # NOTE: Although repository README files are considered a Galaxy utility similar to tools, repository dependency definition files, etc.,
    # we don't define installable repository revisions based on changes to README files.  To understand why, consider the following scenario:
    # 1. Upload the filtering tool to a new repository - this will result in installable revision 0.
    # 2. Upload a README file to the repository - this will move the installable revision from revision 0 to revision 1.
    # 3. Delete the README file from the repository - this will move the installable revision from revision 1 to revision 2.
    # The above scenario is the current behavior, and that is why this method is not currently called.  This method exists only in case we decide
    # to change this current behavior.
    # The lists of readme files looks something like: ["database/community_files/000/repo_2/readme.txt"]
    if len( ancestor_readme_files ) <= len( current_readme_files ):
        for ancestor_readme_file in ancestor_readme_files:
            if ancestor_readme_file not in current_readme_files:
                return 'not equal and not subset'
        if len( ancestor_readme_files ) == len( current_readme_files ):
            return 'equal'
        else:
            return 'subset'
    return 'not equal and not subset'

def compare_repository_dependencies( ancestor_repository_dependencies, current_repository_dependencies ):
    """Determine if ancestor_repository_dependencies is the same as or a subset of current_repository_dependencies."""
    # The list of repository_dependencies looks something like: [["http://localhost:9009", "emboss_datatypes", "test", "ab03a2a5f407", False]].
    # Create a string from each tuple in the list for easier comparison.
    if len( ancestor_repository_dependencies ) <= len( current_repository_dependencies ):
        for ancestor_tup in ancestor_repository_dependencies:
            ancestor_tool_shed, ancestor_repository_name, ancestor_repository_owner, ancestor_changeset_revision, ancestor_prior_installation_required = ancestor_tup
            found_in_current = False
            for current_tup in current_repository_dependencies:
                current_tool_shed, current_repository_name, current_repository_owner, current_changeset_revision, current_prior_installation_required = current_tup
                if current_tool_shed == ancestor_tool_shed and \
                    current_repository_name == ancestor_repository_name and \
                    current_repository_owner == ancestor_repository_owner and \
                    current_changeset_revision == ancestor_changeset_revision and \
                    current_prior_installation_required == ancestor_prior_installation_required:
                    found_in_current = True
                    break
            if not found_in_current:
                return 'not equal and not subset'
        if len( ancestor_repository_dependencies ) == len( current_repository_dependencies ):
            return 'equal'
        else:
            return 'subset'
    return 'not equal and not subset'

def compare_tool_dependencies( ancestor_tool_dependencies, current_tool_dependencies ):
    """Determine if ancestor_tool_dependencies is the same as or a subset of current_tool_dependencies."""
    # The tool_dependencies dictionary looks something like:
    # {'bwa/0.5.9': {'readme': 'some string', 'version': '0.5.9', 'type': 'package', 'name': 'bwa'}}
    if len( ancestor_tool_dependencies ) <= len( current_tool_dependencies ):
        for ancestor_td_key, ancestor_requirements_dict in ancestor_tool_dependencies.items():
            if ancestor_td_key in current_tool_dependencies:
                # The only values that could have changed between the 2 dictionaries are the "readme" or "type" values.  Changing the readme value
                # makes no difference.  Changing the type will change the installation process, but for now we'll assume it was a typo, so new metadata
                # shouldn't be generated.
                continue
            else:
                return 'not equal and not subset'
        # At this point we know that ancestor_tool_dependencies is at least a subset of current_tool_dependencies.
        if len( ancestor_tool_dependencies ) == len( current_tool_dependencies ):
            return 'equal'
        else:
            return 'subset'
    return 'not equal and not subset'

def compare_workflows( ancestor_workflows, current_workflows ):
    """Determine if ancestor_workflows is the same as current_workflows or if ancestor_workflows is a subset of current_workflows."""
    if len( ancestor_workflows ) <= len( current_workflows ):
        for ancestor_workflow_tup in ancestor_workflows:
            # ancestor_workflows is a list of tuples where each contained tuple is
            # [ <relative path to the .ga file in the repository>, <exported workflow dict> ]
            ancestor_workflow_dict = ancestor_workflow_tup[1]
            # Currently the only way to differentiate workflows is by name.
            ancestor_workflow_name = ancestor_workflow_dict[ 'name' ]
            num_ancestor_workflow_steps = len( ancestor_workflow_dict[ 'steps' ] )
            found_in_current = False
            for current_workflow_tup in current_workflows:
                current_workflow_dict = current_workflow_tup[1]
                # Assume that if the name and number of steps are euqal, then the workflows are the same.  Of course, this may not be true...
                if current_workflow_dict[ 'name' ] == ancestor_workflow_name and len( current_workflow_dict[ 'steps' ] ) == num_ancestor_workflow_steps:
                    found_in_current = True
                    break
            if not found_in_current:
                return 'not equal and not subset'
        if len( ancestor_workflows ) == len( current_workflows ):
            return 'equal'
        else:
            return 'subset'
    return 'not equal and not subset'

def create_or_update_repository_metadata( trans, id, repository, changeset_revision, metadata_dict ):
    """Create or update a repository_metadatqa record in the tool shed."""
    has_repository_dependencies = False
    includes_datatypes = False
    includes_tools = False
    includes_tool_dependencies = False
    includes_workflows = False
    if metadata_dict:
        if 'repository_dependencies' in metadata_dict:
            has_repository_dependencies = True
        if 'datatypes' in metadata_dict:
            includes_datatypes = True
        if 'tools' in metadata_dict:
            includes_tools = True
        if 'tool_dependencies' in metadata_dict:
            includes_tool_dependencies = True
        if 'workflows' in metadata_dict:
            includes_workflows = True
    downloadable = has_repository_dependencies or includes_datatypes or includes_tools or includes_tool_dependencies or includes_workflows
    repository_metadata = suc.get_repository_metadata_by_changeset_revision( trans, id, changeset_revision )
    if repository_metadata:
        repository_metadata.metadata = metadata_dict
        repository_metadata.downloadable = downloadable
        repository_metadata.has_repository_dependencies = has_repository_dependencies
        repository_metadata.includes_datatypes = includes_datatypes
        repository_metadata.includes_tools = includes_tools
        repository_metadata.includes_tool_dependencies = includes_tool_dependencies
        repository_metadata.includes_workflows = includes_workflows
    else:
        repository_metadata = trans.model.RepositoryMetadata( repository_id=repository.id,
                                                              changeset_revision=changeset_revision,
                                                              metadata=metadata_dict,
                                                              downloadable=downloadable,
                                                              has_repository_dependencies=has_repository_dependencies,
                                                              includes_datatypes=includes_datatypes,
                                                              includes_tools=includes_tools,
                                                              includes_tool_dependencies=includes_tool_dependencies,
                                                              includes_workflows=includes_workflows )
    # Always set the default values for the following columns.  When resetting all metadata on a repository, this will reset the values.
    repository_metadata.tools_functionally_correct = False
    repository_metadata.do_not_test = False
    repository_metadata.time_last_tested = None
    repository_metadata.tool_test_errors = None
    trans.sa_session.add( repository_metadata )
    trans.sa_session.flush()
    return repository_metadata

def generate_data_manager_metadata( app, repository, repo_dir, data_manager_config_filename, metadata_dict, shed_config_dict=None ):
    """Update the received metadata_dict with information from the parsed data_manager_config_filename."""
    if data_manager_config_filename is None:
        return metadata_dict
    repo_path = repository.repo_path( app )
    try:
        # Galaxy Side.
        repo_files_directory = repository.repo_files_directory( app )
        repo_dir = repo_files_directory
        repository_clone_url = suc.generate_clone_url_for_installed_repository( app, repository )
    except AttributeError:
        # Tool Shed side.
        repo_files_directory = repo_path
        repository_clone_url = suc.generate_clone_url_for_repository_in_tool_shed( None, repository )
    relative_data_manager_dir = util.relpath( os.path.split( data_manager_config_filename )[0], repo_dir )
    rel_data_manager_config_filename = os.path.join( relative_data_manager_dir, os.path.split( data_manager_config_filename )[1] )
    data_managers = {}
    invalid_data_managers = []
    data_manager_metadata = { 'config_filename': rel_data_manager_config_filename,
                              'data_managers': data_managers, 
                              'invalid_data_managers': invalid_data_managers, 
                              'error_messages': [] }
    metadata_dict[ 'data_manager' ] = data_manager_metadata
    try:
        tree = util.parse_xml( data_manager_config_filename )
    except Exception, e:
        # We are not able to load any data managers.
        error_message = 'There was an error parsing your Data Manager config file "%s": %s' % ( data_manager_config_filename, e )
        log.error( error_message )
        data_manager_metadata[ 'error_messages' ].append( error_message )
        return metadata_dict
    tool_path = None
    if shed_config_dict:
        tool_path = shed_config_dict.get( 'tool_path', None )
    tools = {}
    for tool in metadata_dict.get( 'tools', [] ):
        tool_conf_name = tool[ 'tool_config' ]
        if tool_path:
            tool_conf_name = os.path.join( tool_path, tool_conf_name )
        tools[ tool_conf_name ] = tool
    root = tree.getroot()
    data_manager_tool_path = root.get( 'tool_path', None )
    if data_manager_tool_path:
        relative_data_manager_dir = os.path.join( relative_data_manager_dir, data_manager_tool_path )
    for i, data_manager_elem in enumerate( root.findall( 'data_manager' ) ):
        tool_file = data_manager_elem.get( 'tool_file', None )
        data_manager_id = data_manager_elem.get( 'id', None )
        if data_manager_id is None:
            log.error( 'Data Manager entry is missing id attribute in "%s".' % ( data_manager_config_filename ) )
            invalid_data_managers.append( { 'index': i,
                                            'error_message': 'Data Manager entry is missing id attribute' } )
            continue
        # FIXME: default behavior is to fall back to tool.name.
        data_manager_name = data_manager_elem.get( 'name', data_manager_id )
        version = data_manager_elem.get( 'version', DataManager.DEFAULT_VERSION )
        guid = generate_guid_for_object( repository_clone_url, DataManager.GUID_TYPE, data_manager_id, version )
        data_tables = []
        if tool_file is None:
            log.error( 'Data Manager entry is missing tool_file attribute in "%s".' % ( data_manager_config_filename ) )
            invalid_data_managers.append( { 'index': i,
                                            'error_message': 'Data Manager entry is missing tool_file attribute' } )
            continue
        else:
            bad_data_table = False
            for data_table_elem in data_manager_elem.findall( 'data_table' ):
                data_table_name = data_table_elem.get( 'name', None )
                if data_table_name is None:
                    log.error( 'Data Manager data_table entry is missing name attribute in "%s".' % ( data_manager_config_filename ) )
                    invalid_data_managers.append( { 'index': i,
                                                    'error_message': 'Data Manager entry is missing name attribute' } )
                    bad_data_table = True
                    break
                else:
                    data_tables.append( data_table_name )
            if bad_data_table:
                continue
        data_manager_metadata_tool_file = os.path.join( relative_data_manager_dir, tool_file )
        tool_metadata_tool_file = os.path.join( repo_files_directory, data_manager_metadata_tool_file )
        tool = tools.get( tool_metadata_tool_file, None )
        if tool is None:
            log.error( "Unable to determine tools metadata for '%s'." % ( data_manager_metadata_tool_file ) )
            invalid_data_managers.append( { 'index': i,
                                            'error_message': 'Unable to determine tools metadata' } )
            continue
        data_managers[ data_manager_id ] = { 'id': data_manager_id, 
                                             'name': data_manager_name, 
                                             'guid': guid, 
                                             'version': version, 
                                             'tool_config_file': data_manager_metadata_tool_file, 
                                             'data_tables': data_tables, 
                                             'tool_guid': tool[ 'guid' ] }
        log.debug( 'Loaded Data Manager tool_files: %s' % ( tool_file ) )
    return metadata_dict

def generate_datatypes_metadata( app, repository, repository_clone_url, repository_files_dir, datatypes_config, metadata_dict ):
    """Update the received metadata_dict with information from the parsed datatypes_config."""
    try:
        tree = ElementTree.parse( datatypes_config )
    except Exception, e:
        log.debug( "Exception attempting to parse %s: %s" % ( str( datatypes_config ), str( e ) ) )
        return metadata_dict
    root = tree.getroot()
    ElementInclude.include( root )
    repository_datatype_code_files = []
    datatype_files = root.find( 'datatype_files' )
    if datatype_files:
        for elem in datatype_files.findall( 'datatype_file' ):
            name = elem.get( 'name', None )
            repository_datatype_code_files.append( name )
        metadata_dict[ 'datatype_files' ] = repository_datatype_code_files
    datatypes = []
    registration = root.find( 'registration' )
    if registration:
        for elem in registration.findall( 'datatype' ):
            converters = []
            display_app_containers = []
            datatypes_dict = {}
            # Handle defined datatype attributes.
            display_in_upload = elem.get( 'display_in_upload', None )
            if display_in_upload:
                datatypes_dict[ 'display_in_upload' ] = display_in_upload
            dtype = elem.get( 'type', None )
            if dtype:
                datatypes_dict[ 'dtype' ] = dtype
            extension = elem.get( 'extension', None )
            if extension:
                datatypes_dict[ 'extension' ] = extension
            max_optional_metadata_filesize = elem.get( 'max_optional_metadata_filesize', None )
            if max_optional_metadata_filesize:
                datatypes_dict[ 'max_optional_metadata_filesize' ] = max_optional_metadata_filesize
            mimetype = elem.get( 'mimetype', None )
            if mimetype:
                datatypes_dict[ 'mimetype' ] = mimetype
            subclass = elem.get( 'subclass', None )
            if subclass:
                datatypes_dict[ 'subclass' ] = subclass
            # Handle defined datatype converters and display applications.
            for sub_elem in elem:
                if sub_elem.tag == 'converter':
                    # <converter file="bed_to_gff_converter.xml" target_datatype="gff"/>
                    tool_config = sub_elem.attrib[ 'file' ]
                    target_datatype = sub_elem.attrib[ 'target_datatype' ]
                    # Parse the tool_config to get the guid.
                    tool_config_path = suc.get_config_from_disk( tool_config, repository_files_dir )
                    full_path = os.path.abspath( tool_config_path )
                    tool, valid, error_message = tool_util.load_tool_from_config( app, app.security.encode_id( repository.id ), full_path )
                    if tool is None:
                        guid = None
                    else:
                        guid = suc.generate_tool_guid( repository_clone_url, tool )
                    converter_dict = dict( tool_config=tool_config,
                                           guid=guid,
                                           target_datatype=target_datatype )
                    converters.append( converter_dict )
                elif sub_elem.tag == 'display':
                    # <display file="ucsc/bigwig.xml" />
                    # Should we store more than this?
                    display_file = sub_elem.attrib[ 'file' ]
                    display_app_dict = dict( display_file=display_file )
                    display_app_containers.append( display_app_dict )
            if converters:
                datatypes_dict[ 'converters' ] = converters
            if display_app_containers:
                datatypes_dict[ 'display_app_containers' ] = display_app_containers
            if datatypes_dict:
                datatypes.append( datatypes_dict )
        if datatypes:
            metadata_dict[ 'datatypes' ] = datatypes
    return metadata_dict

def generate_environment_dependency_metadata( elem, valid_tool_dependencies_dict ):
    """
    The value of env_var_name must match the value of the "set_environment" type in the tool config's <requirements> tag set, or the tool dependency
    will be considered an orphan.  Tool dependencies of type set_environment are always defined as valid, but may be orphans.
    """
    # The value of the received elem looks something like this:
    # <set_environment version="1.0">
    #    <environment_variable name="JAVA_JAR_PATH" action="set_to">$INSTALL_DIR</environment_variable>
    # </set_environment>
    requirements_dict = {}
    for env_elem in elem:
        # <environment_variable name="JAVA_JAR_PATH" action="set_to">$INSTALL_DIR</environment_variable>
        env_name = env_elem.get( 'name', None )
        if env_name:
            requirements_dict[ 'name' ] = env_name
            requirements_dict[ 'type' ] = 'set_environment'
        if requirements_dict:
            if 'set_environment' in valid_tool_dependencies_dict:
                valid_tool_dependencies_dict[ 'set_environment' ].append( requirements_dict )
            else:
                valid_tool_dependencies_dict[ 'set_environment' ] = [ requirements_dict ]
    return valid_tool_dependencies_dict

def generate_guid_for_object( repository_clone_url, guid_type, obj_id, version ):
    tmp_url = suc.clean_repository_clone_url( repository_clone_url )
    return '%s/%s/%s/%s' % ( tmp_url, guid_type, obj_id, version )

def generate_metadata_for_changeset_revision( app, repository, changeset_revision, repository_clone_url, shed_config_dict=None, relative_install_dir=None,
                                              repository_files_dir=None, resetting_all_metadata_on_repository=False, updating_installed_repository=False,
                                              persist=False ):
    """
    Generate metadata for a repository using it's files on disk.  To generate metadata for changeset revisions older than the repository tip,
    the repository will have been cloned to a temporary location and updated to a specified changeset revision to access that changeset revision's
    disk files, so the value of repository_files_dir will not always be repository.repo_path( app ) (it could be an absolute path to a temporary
    directory containing a clone).  If it is an absolute path, the value of relative_install_dir must contain repository.repo_path( app ).
    
    The value of persist will be True when the installed repository contains a valid tool_data_table_conf.xml.sample file, in which case the entries
    should ultimately be persisted to the file referred to by app.config.shed_tool_data_table_config.
    """
    if shed_config_dict is None:
        shed_config_dict = {}
    if updating_installed_repository:
        # Keep the original tool shed repository metadata if setting metadata on a repository installed into a local Galaxy instance for which 
        # we have pulled updates.
        original_repository_metadata = repository.metadata
    else:
        original_repository_metadata = None
    readme_file_names = get_readme_file_names( repository.name )
    if app.name == 'galaxy':
        # Shed related tool panel configs are only relevant to Galaxy.
        metadata_dict = { 'shed_config_filename' : shed_config_dict.get( 'config_filename' ) }
    else:
        metadata_dict = {}
    readme_files = []
    invalid_file_tups = []
    invalid_tool_configs = []
    tool_dependencies_config = None
    original_tool_data_path = app.config.tool_data_path
    original_tool_data_table_config_path = app.config.tool_data_table_config_path
    if resetting_all_metadata_on_repository:
        if not relative_install_dir:
            raise Exception( "The value of repository.repo_path( app ) must be sent when resetting all metadata on a repository." )
        # Keep track of the location where the repository is temporarily cloned so that we can strip the path when setting metadata.  The value of
        # repository_files_dir is the full path to the temporary directory to which the repository was cloned.
        work_dir = repository_files_dir
        files_dir = repository_files_dir
        # Since we're working from a temporary directory, we can safely copy sample files included in the repository to the repository root.
        app.config.tool_data_path = repository_files_dir
        app.config.tool_data_table_config_path = repository_files_dir
    else:
        # Use a temporary working directory to copy all sample files.
        work_dir = tempfile.mkdtemp()
        # All other files are on disk in the repository's repo_path, which is the value of relative_install_dir.
        files_dir = relative_install_dir
        if shed_config_dict.get( 'tool_path' ):
            files_dir = os.path.join( shed_config_dict[ 'tool_path' ], files_dir )
        app.config.tool_data_path = work_dir
        app.config.tool_data_table_config_path = work_dir
    # Handle proprietary datatypes, if any.
    datatypes_config = suc.get_config_from_disk( 'datatypes_conf.xml', files_dir )
    if datatypes_config:
        metadata_dict = generate_datatypes_metadata( app, repository, repository_clone_url, files_dir, datatypes_config, metadata_dict )
    # Get the relative path to all sample files included in the repository for storage in the repository's metadata.
    sample_file_metadata_paths, sample_file_copy_paths = get_sample_files_from_disk( repository_files_dir=files_dir,
                                                                                     tool_path=shed_config_dict.get( 'tool_path' ),
                                                                                     relative_install_dir=relative_install_dir,
                                                                                     resetting_all_metadata_on_repository=resetting_all_metadata_on_repository )
    if sample_file_metadata_paths:
        metadata_dict[ 'sample_files' ] = sample_file_metadata_paths
    # Copy all sample files included in the repository to a single directory location so we can load tools that depend on them.
    for sample_file in sample_file_copy_paths:
        tool_util.copy_sample_file( app, sample_file, dest_path=work_dir )
        # If the list of sample files includes a tool_data_table_conf.xml.sample file, laad it's table elements into memory.
        relative_path, filename = os.path.split( sample_file )
        if filename == 'tool_data_table_conf.xml.sample':
            new_table_elems, error_message = app.tool_data_tables.add_new_entries_from_config_file( config_filename=sample_file,
                                                                                                    tool_data_path=app.config.tool_data_path,
                                                                                                    shed_tool_data_table_config=app.config.shed_tool_data_table_config,
                                                                                                    persist=persist )
            if error_message:
                invalid_file_tups.append( ( filename, error_message ) )
    for root, dirs, files in os.walk( files_dir ):
        if root.find( '.hg' ) < 0 and root.find( 'hgrc' ) < 0:
            if '.hg' in dirs:
                dirs.remove( '.hg' )
            for name in files:
                # See if we have a repository dependencies defined.
                if name == 'repository_dependencies.xml':
                    path_to_repository_dependencies_config = os.path.join( root, name )
                    metadata_dict, error_message = generate_repository_dependency_metadata( app,  path_to_repository_dependencies_config, metadata_dict )
                    if error_message:
                        invalid_file_tups.append( ( name, error_message ) )
                # See if we have one or more READ_ME files.
                elif name.lower() in readme_file_names:
                    relative_path_to_readme = get_relative_path_to_repository_file( root,
                                                                                    name,
                                                                                    relative_install_dir,
                                                                                    work_dir,
                                                                                    shed_config_dict,
                                                                                    resetting_all_metadata_on_repository )
                    readme_files.append( relative_path_to_readme )
                # See if we have a tool config.
                elif name not in NOT_TOOL_CONFIGS and name.endswith( '.xml' ):
                    full_path = str( os.path.abspath( os.path.join( root, name ) ) )
                    if os.path.getsize( full_path ) > 0:
                        if not ( checkers.check_binary( full_path ) or checkers.check_image( full_path ) or checkers.check_gzip( full_path )[ 0 ]
                                 or checkers.check_bz2( full_path )[ 0 ] or checkers.check_zip( full_path ) ):
                            try:
                                # Make sure we're looking at a tool config and not a display application config or something else.
                                element_tree = util.parse_xml( full_path )
                                element_tree_root = element_tree.getroot()
                                is_tool = element_tree_root.tag == 'tool'
                            except Exception, e:
                                log.debug( "Error parsing %s, exception: %s" % ( full_path, str( e ) ) )
                                is_tool = False
                            if is_tool:
                                tool, valid, error_message = tool_util.load_tool_from_config( app, app.security.encode_id( repository.id ), full_path )
                                if tool is None:
                                    if not valid:
                                        invalid_tool_configs.append( name )
                                        invalid_file_tups.append( ( name, error_message ) )
                                else:
                                    invalid_files_and_errors_tups = tool_util.check_tool_input_params( app, files_dir, name, tool, sample_file_copy_paths )
                                    can_set_metadata = True
                                    for tup in invalid_files_and_errors_tups:
                                        if name in tup:
                                            can_set_metadata = False
                                            invalid_tool_configs.append( name )
                                            break
                                    if can_set_metadata:
                                        relative_path_to_tool_config = get_relative_path_to_repository_file( root,
                                                                                                             name,
                                                                                                             relative_install_dir,
                                                                                                             work_dir,
                                                                                                             shed_config_dict,
                                                                                                             resetting_all_metadata_on_repository )
                                        
                                        
                                        metadata_dict = generate_tool_metadata( relative_path_to_tool_config, tool, repository_clone_url, metadata_dict )
                                    else:
                                        for tup in invalid_files_and_errors_tups:
                                            invalid_file_tups.append( tup )
                # Find all exported workflows.
                elif name.endswith( '.ga' ):
                    relative_path = os.path.join( root, name )
                    if os.path.getsize( os.path.abspath( relative_path ) ) > 0:
                        fp = open( relative_path, 'rb' )
                        workflow_text = fp.read()
                        fp.close()
                        exported_workflow_dict = json.from_json_string( workflow_text )
                        if 'a_galaxy_workflow' in exported_workflow_dict and exported_workflow_dict[ 'a_galaxy_workflow' ] == 'true':
                            metadata_dict = generate_workflow_metadata( relative_path, exported_workflow_dict, metadata_dict )
    # Handle any data manager entries
    metadata_dict = generate_data_manager_metadata( app,
                                                    repository,
                                                    files_dir,
                                                    suc.get_config_from_disk( REPOSITORY_DATA_MANAGER_CONFIG_FILENAME, files_dir ),
                                                    metadata_dict,
                                                    shed_config_dict=shed_config_dict )
    
    if readme_files:
        metadata_dict[ 'readme_files' ] = readme_files
    # This step must be done after metadata for tools has been defined.
    tool_dependencies_config = suc.get_config_from_disk( 'tool_dependencies.xml', files_dir )
    if tool_dependencies_config:
        metadata_dict, error_message = generate_tool_dependency_metadata( app,
                                                                          repository,
                                                                          changeset_revision,
                                                                          repository_clone_url,
                                                                          tool_dependencies_config,
                                                                          metadata_dict,
                                                                          original_repository_metadata=original_repository_metadata )
        if error_message:
            invalid_file_tups.append( ( 'tool_dependencies.xml', error_message ) )
    if invalid_tool_configs:
        metadata_dict [ 'invalid_tools' ] = invalid_tool_configs
    # Reset the value of the app's tool_data_path  and tool_data_table_config_path to their respective original values.
    app.config.tool_data_path = original_tool_data_path
    app.config.tool_data_table_config_path = original_tool_data_table_config_path
    return metadata_dict, invalid_file_tups

def generate_package_dependency_metadata( app, elem, valid_tool_dependencies_dict, invalid_tool_dependencies_dict ):
    """
    Generate the metadata for a tool dependencies package defined for a repository.  The value of package_name must match the value of the "package"
    type in the tool config's <requirements> tag set.  This method is called from both Galaxy and the tool shed.
    """
    repository_dependency_is_valid = True
    repository_dependency_tup = []
    requirements_dict = {}
    error_message = ''
    package_name = elem.get( 'name', None )
    package_version = elem.get( 'version', None )
    if package_name and package_version:
        requirements_dict[ 'name' ] = package_name
        requirements_dict[ 'version' ] = package_version
        requirements_dict[ 'type' ] = 'package'
        for sub_elem in elem:
            if sub_elem.tag == 'readme':
                requirements_dict[ 'readme' ] = sub_elem.text
            elif sub_elem.tag == 'repository':
                # We have a complex repository dependency.  If the returned value of repository_dependency_is_valid is True, the tool
                # dependency definition will be set as invalid.  This is currently the only case where a tool dependency definition is
                # considered invalid.
                repository_dependency_tup, repository_dependency_is_valid, error_message = handle_repository_elem( app=app, repository_elem=sub_elem )
    if requirements_dict:
        dependency_key = '%s/%s' % ( package_name, package_version )
        if repository_dependency_is_valid:
            valid_tool_dependencies_dict[ dependency_key ] = requirements_dict
        else:
            # Append the error message to the requirements_dict.
            requirements_dict[ 'error' ] = error_message
            invalid_tool_dependencies_dict[ dependency_key ] = requirements_dict
    return valid_tool_dependencies_dict, invalid_tool_dependencies_dict, repository_dependency_tup, repository_dependency_is_valid, error_message

def generate_repository_dependency_metadata( app, repository_dependencies_config, metadata_dict ):
    """
    Generate a repository dependencies dictionary based on valid information defined in the received repository_dependencies_config.  This method
    is called from the tool shed as well as from Galaxy.
    """
    error_message = ''
    try:
        # Make sure we're looking at a valid repository_dependencies.xml file.
        tree = util.parse_xml( repository_dependencies_config )
        root = tree.getroot()
        xml_is_valid = root.tag == 'repositories'
    except Exception, e:
        error_message = "Error parsing %s, exception: %s" % ( repository_dependencies_config, str( e ) )
        log.debug( error_message )
        xml_is_valid = False
    if xml_is_valid:
        invalid_repository_dependencies_dict = dict( description=root.get( 'description' ) )
        invalid_repository_dependency_tups = []
        valid_repository_dependencies_dict = dict( description=root.get( 'description' ) )
        valid_repository_dependency_tups = []
        for repository_elem in root.findall( 'repository' ):
            repository_dependency_tup, repository_dependency_is_valid, error_message = handle_repository_elem( app, repository_elem )
            if repository_dependency_is_valid:
                valid_repository_dependency_tups.append( repository_dependency_tup )
            else:
                # Append the error_message to the repository dependencies tuple.
                toolshed, name, owner, changeset_revision, prior_installation_required = repository_dependency_tup
                repository_dependency_tup = ( toolshed, name, owner, changeset_revision, prior_installation_required, error_message )
                invalid_repository_dependency_tups.append( repository_dependency_tup )
        if invalid_repository_dependency_tups:
            invalid_repository_dependencies_dict[ 'repository_dependencies' ] = invalid_repository_dependency_tups
            metadata_dict[ 'invalid_repository_dependencies' ] = invalid_repository_dependencies_dict
        if valid_repository_dependency_tups:
            valid_repository_dependencies_dict[ 'repository_dependencies' ] = valid_repository_dependency_tups
            metadata_dict[ 'repository_dependencies' ] = valid_repository_dependencies_dict
    return metadata_dict, error_message

def generate_tool_dependency_metadata( app, repository, changeset_revision, repository_clone_url, tool_dependencies_config, metadata_dict,
                                       original_repository_metadata=None ):
    """
    If the combination of name, version and type of each element is defined in the <requirement> tag for at least one tool in the repository,
    then update the received metadata_dict with information from the parsed tool_dependencies_config.
    """
    error_message = ''
    if original_repository_metadata:
        # Keep a copy of the original tool dependencies dictionary and the list of tool dictionaries in the metadata.
        original_valid_tool_dependencies_dict = original_repository_metadata.get( 'tool_dependencies', None )
        original_invalid_tool_dependencies_dict = original_repository_metadata.get( 'invalid_tool_dependencies', None )
    else:
        original_valid_tool_dependencies_dict = None
        original_invalid_tool_dependencies_dict = None
    try:
        tree = ElementTree.parse( tool_dependencies_config )
    except Exception, e:
        error_message = "Exception attempting to parse tool_dependencies.xml: %s" %str( e )
        log.debug( error_message )
        return metadata_dict, error_message
    root = tree.getroot()
    ElementInclude.include( root )
    tool_dependency_is_valid = True
    valid_tool_dependencies_dict = {}
    invalid_tool_dependencies_dict = {}
    valid_repository_dependency_tups = []
    invalid_repository_dependency_tups = []
    description = root.get( 'description' )
    for elem in root:
        if elem.tag == 'package':
            valid_tool_dependencies_dict, invalid_tool_dependencies_dict, repository_dependency_tup, repository_dependency_is_valid, message = \
                generate_package_dependency_metadata( app, elem, valid_tool_dependencies_dict, invalid_tool_dependencies_dict )
            if repository_dependency_is_valid:
                if repository_dependency_tup and repository_dependency_tup not in valid_repository_dependency_tups:
                    # We have a valid complex repository dependency.
                    valid_repository_dependency_tups.append( repository_dependency_tup )
            else:
                if repository_dependency_tup and repository_dependency_tup not in invalid_repository_dependency_tups:
                    # We have an invalid complex repository dependency, so mark the tool dependency as invalid.
                    tool_dependency_is_valid = False
                    # Append the error message to the invalid repository dependency tuple.
                    toolshed, name, owner, changeset_revision, prior_installation_required = repository_dependency_tup
                    repository_dependency_tup = ( toolshed, name, owner, changeset_revision, prior_installation_required, message )
                    invalid_repository_dependency_tups.append( repository_dependency_tup )
                    error_message = '%s  %s' % ( error_message, message )
        elif elem.tag == 'set_environment':
            # Tool dependencies of this type are always considered valid, but may be orphans.
            valid_tool_dependencies_dict = generate_environment_dependency_metadata( elem, valid_tool_dependencies_dict )
    if valid_tool_dependencies_dict:
        if original_valid_tool_dependencies_dict:
            # We're generating metadata on an update pulled to a tool shed repository installed into a Galaxy instance, so handle changes to
            # tool dependencies appropriately.
            handle_existing_tool_dependencies_that_changed_in_update( app, repository, original_valid_tool_dependencies_dict, valid_tool_dependencies_dict )
        metadata_dict[ 'tool_dependencies' ] = valid_tool_dependencies_dict
    if invalid_tool_dependencies_dict:
        metadata_dict[ 'invalid_tool_dependencies' ] = invalid_tool_dependencies_dict
    if valid_repository_dependency_tups:
        metadata_dict = update_repository_dependencies_metadata( metadata=metadata_dict,
                                                                 repository_dependency_tups=valid_repository_dependency_tups,
                                                                 is_valid=True,
                                                                 description=description )
    if invalid_repository_dependency_tups:
        metadata_dict = update_repository_dependencies_metadata( metadata=metadata_dict,
                                                                 repository_dependency_tups=invalid_repository_dependency_tups,
                                                                 is_valid=False,
                                                                 description=description )
    # Determine and store orphan tool dependencies.
    orphan_tool_dependencies = get_orphan_tool_dependencies( metadata_dict )
    if orphan_tool_dependencies:
        metadata_dict[ 'orphan_tool_dependencies' ] = orphan_tool_dependencies
    return metadata_dict, error_message

def generate_tool_metadata( tool_config, tool, repository_clone_url, metadata_dict ):
    """Update the received metadata_dict with changes that have been applied to the received tool."""
    # Generate the guid.
    guid = suc.generate_tool_guid( repository_clone_url, tool )
    # Handle tool.requirements.
    tool_requirements = []
    for tr in tool.requirements:
        requirement_dict = dict( name=tr.name,
                                 type=tr.type,
                                 version=tr.version )
        tool_requirements.append( requirement_dict )
    # Handle tool.tests.
    tool_tests = []
    if tool.tests:
        for ttb in tool.tests:
            required_files = []
            for required_file in ttb.required_files:
                value, extra = required_file
                required_files.append( ( value ) )
            inputs = []
            for input in ttb.inputs:
                name, value, extra = input
                inputs.append( ( name, value ) )
            outputs = []
            for output in ttb.outputs:
                name, file_name, extra = output
                outputs.append( ( name, suc.strip_path( file_name ) if file_name else None ) )
            test_dict = dict( name=ttb.name,
                              required_files=required_files,
                              inputs=inputs,
                              outputs=outputs )
            tool_tests.append( test_dict )
    # Determine if the tool should be loaded into the tool panel.  Examples of valid tools that should not be displayed in the tool panel are
    # datatypes converters and DataManager tools (which are of type 'manage_data').
    datatypes = metadata_dict.get( 'datatypes', None )
    add_to_tool_panel_attribute = set_add_to_tool_panel_attribute_for_tool( tool=tool, guid=guid, datatypes=datatypes )
    tool_dict = dict( id=tool.id,
                      guid=guid,
                      name=tool.name,
                      version=tool.version,
                      description=tool.description,
                      version_string_cmd = tool.version_string_cmd,
                      tool_config=tool_config,
                      tool_type=tool.tool_type,
                      requirements=tool_requirements,
                      tests=tool_tests,
                      add_to_tool_panel=add_to_tool_panel_attribute )
    if 'tools' in metadata_dict:
        metadata_dict[ 'tools' ].append( tool_dict )
    else:
        metadata_dict[ 'tools' ] = [ tool_dict ]
    return metadata_dict

def generate_workflow_metadata( relative_path, exported_workflow_dict, metadata_dict ):
    """Update the received metadata_dict with changes that have been applied to the received exported_workflow_dict."""
    if 'workflows' in metadata_dict:
        metadata_dict[ 'workflows' ].append( ( relative_path, exported_workflow_dict ) )
    else:
        metadata_dict[ 'workflows' ] = [ ( relative_path, exported_workflow_dict ) ]
    return metadata_dict

def get_latest_repository_metadata( trans, decoded_repository_id ):
    """Get last metadata defined for a specified repository from the database."""
    return trans.sa_session.query( trans.model.RepositoryMetadata ) \
                           .filter( trans.model.RepositoryMetadata.table.c.repository_id == decoded_repository_id ) \
                           .order_by( trans.model.RepositoryMetadata.table.c.id.desc() ) \
                           .first()

def get_orphan_tool_dependencies( metadata ):
    """Inspect tool dependencies included in the received metadata and determine if any of them are orphans within the repository."""
    orphan_tool_dependencies_dict = {}
    if metadata:
        tools = metadata.get( 'tools', None )
        tool_dependencies = metadata.get( 'tool_dependencies', None )
        if tool_dependencies:
            for td_key, requirements_dict in tool_dependencies.items():
                if td_key in [ 'set_environment' ]:
                    for set_environment_dict in requirements_dict:
                        type = 'set_environment'
                        name = set_environment_dict.get( 'name', None )
                        version = None
                        if name:
                            if tool_dependency_is_orphan( type, name, version, tools ):
                                if td_key in orphan_tool_dependencies_dict:
                                    orphan_tool_dependencies_dict[ td_key ].append( set_environment_dict )
                                else:
                                    orphan_tool_dependencies_dict[ td_key ] = [ set_environment_dict ]
                else:
                    type = requirements_dict.get( 'type', None )
                    name = requirements_dict.get( 'name', None )
                    version = requirements_dict.get( 'version', None )
                    if type and name:
                        if tool_dependency_is_orphan( type, name, version, tools ):
                            orphan_tool_dependencies_dict[ td_key ] = requirements_dict
    return orphan_tool_dependencies_dict

def get_parent_id( trans, id, old_id, version, guid, changeset_revisions ):
    parent_id = None
    # Compare from most recent to oldest.
    changeset_revisions.reverse()
    for changeset_revision in changeset_revisions:
        repository_metadata = suc.get_repository_metadata_by_changeset_revision( trans, id, changeset_revision )
        metadata = repository_metadata.metadata
        tools_dicts = metadata.get( 'tools', [] )
        for tool_dict in tools_dicts:
            if tool_dict[ 'guid' ] == guid:
                # The tool has not changed between the compared changeset revisions.
                continue
            if tool_dict[ 'id' ] == old_id and tool_dict[ 'version' ] != version:
                # The tool version is different, so we've found the parent.
                return tool_dict[ 'guid' ]
    if parent_id is None:
        # The tool did not change through all of the changeset revisions.
        return old_id

def get_readme_file_names( repository_name ):
    readme_files = [ 'readme', 'read_me', 'install' ]
    valid_filenames = [ r for r in readme_files ]
    for r in readme_files:
        valid_filenames.append( '%s.txt' % r )
    valid_filenames.append( '%s.txt' % repository_name )
    return valid_filenames

def get_relative_path_to_repository_file( root, name, relative_install_dir, work_dir, shed_config_dict, resetting_all_metadata_on_repository ):
    if resetting_all_metadata_on_repository:
        full_path_to_file = os.path.join( root, name )
        stripped_path_to_file = full_path_to_file.replace( work_dir, '' )
        if stripped_path_to_file.startswith( '/' ):
            stripped_path_to_file = stripped_path_to_file[ 1: ]
        relative_path_to_file = os.path.join( relative_install_dir, stripped_path_to_file )
    else:
        relative_path_to_file = os.path.join( root, name )
        if relative_install_dir and \
            shed_config_dict.get( 'tool_path' ) and relative_path_to_file.startswith( os.path.join( shed_config_dict.get( 'tool_path' ), relative_install_dir ) ):
            relative_path_to_file = relative_path_to_file[ len( shed_config_dict.get( 'tool_path' ) ) + 1: ]
    return relative_path_to_file

def get_repository_metadata_by_id( trans, id ):
    """Get repository metadata from the database"""
    return trans.sa_session.query( trans.model.RepositoryMetadata ).get( trans.security.decode_id( id ) )

def get_repository_metadata_by_repository_id_changeset_revision( trans, id, changeset_revision ):
    """Get a specified metadata record for a specified repository."""
    return trans.sa_session.query( trans.model.RepositoryMetadata ) \
                           .filter( and_( trans.model.RepositoryMetadata.table.c.repository_id == trans.security.decode_id( id ),
                                          trans.model.RepositoryMetadata.table.c.changeset_revision == changeset_revision ) ) \
                           .first()

def get_repository_metadata_revisions_for_review( repository, reviewed=True ):
    repository_metadata_revisions = []
    metadata_changeset_revision_hashes = []
    if reviewed:
        for metadata_revision in repository.metadata_revisions:
            metadata_changeset_revision_hashes.append( metadata_revision.changeset_revision )
        for review in repository.reviews:
            if review.changeset_revision in metadata_changeset_revision_hashes:
                rmcr_hashes = [ rmr.changeset_revision for rmr in repository_metadata_revisions ]
                if review.changeset_revision not in rmcr_hashes:
                    repository_metadata_revisions.append( review.repository_metadata )
    else:
        for review in repository.reviews:
            if review.changeset_revision not in metadata_changeset_revision_hashes:
                metadata_changeset_revision_hashes.append( review.changeset_revision )
        for metadata_revision in repository.metadata_revisions:
            if metadata_revision.changeset_revision not in metadata_changeset_revision_hashes:
                repository_metadata_revisions.append( metadata_revision )
    return repository_metadata_revisions

def get_rev_label_changeset_revision_from_repository_metadata( trans, repository_metadata, repository=None ):
    if repository is None:
        repository = repository_metadata.repository
    repo = hg.repository( suc.get_configured_ui(), repository.repo_path( trans.app ) )
    changeset_revision = repository_metadata.changeset_revision
    ctx = suc.get_changectx_for_changeset( repo, changeset_revision )
    if ctx:
        rev = '%04d' % ctx.rev()
        label = "%s:%s" % ( str( ctx.rev() ), changeset_revision )
    else:
        rev = '-1'
        label = "-1:%s" % changeset_revision
    return rev, label, changeset_revision

def get_sample_files_from_disk( repository_files_dir, tool_path=None, relative_install_dir=None, resetting_all_metadata_on_repository=False ):
    if resetting_all_metadata_on_repository:
        # Keep track of the location where the repository is temporarily cloned so that we can strip it when setting metadata.
        work_dir = repository_files_dir
    sample_file_metadata_paths = []
    sample_file_copy_paths = []
    for root, dirs, files in os.walk( repository_files_dir ):
        if root.find( '.hg' ) < 0:
            for name in files:
                if name.endswith( '.sample' ):
                    if resetting_all_metadata_on_repository:
                        full_path_to_sample_file = os.path.join( root, name )
                        stripped_path_to_sample_file = full_path_to_sample_file.replace( work_dir, '' )
                        if stripped_path_to_sample_file.startswith( '/' ):
                            stripped_path_to_sample_file = stripped_path_to_sample_file[ 1: ]
                        relative_path_to_sample_file = os.path.join( relative_install_dir, stripped_path_to_sample_file )
                        if os.path.exists( relative_path_to_sample_file ):
                            sample_file_copy_paths.append( relative_path_to_sample_file )
                        else:
                            sample_file_copy_paths.append( full_path_to_sample_file )
                    else:
                        relative_path_to_sample_file = os.path.join( root, name )
                        sample_file_copy_paths.append( relative_path_to_sample_file )
                        if tool_path and relative_install_dir:
                            if relative_path_to_sample_file.startswith( os.path.join( tool_path, relative_install_dir ) ):
                                relative_path_to_sample_file = relative_path_to_sample_file[ len( tool_path ) + 1 :]
                        sample_file_metadata_paths.append( relative_path_to_sample_file )
    return sample_file_metadata_paths, sample_file_copy_paths

def get_updated_changeset_revisions_from_tool_shed( app, tool_shed_url, name, owner, changeset_revision ):
    """
    Get all appropriate newer changeset revisions for the repository defined by 
    the received tool_shed_url / name / owner combination.
    """
    url  = suc.url_join( tool_shed_url,
                         'repository/updated_changeset_revisions?name=%s&owner=%s&changeset_revision=%s' %
                         ( name, owner, changeset_revision ) )
    text = common_util.tool_shed_get( app, tool_shed_url, url )
    return text

def handle_existing_tool_dependencies_that_changed_in_update( app, repository, original_dependency_dict, new_dependency_dict ):
    """
    This method is called when a Galaxy admin is getting updates for an installed tool shed repository in order to cover the case where an
    existing tool dependency was changed (e.g., the version of the dependency was changed) but the tool version for which it is a dependency
    was not changed.  In this case, we only want to determine if any of the dependency information defined in original_dependency_dict was
    changed in new_dependency_dict.  We don't care if new dependencies were added in new_dependency_dict since they will just be treated as
    missing dependencies for the tool.
    """
    updated_tool_dependency_names = []
    deleted_tool_dependency_names = []
    for original_dependency_key, original_dependency_val_dict in original_dependency_dict.items():
        if original_dependency_key not in new_dependency_dict:
            updated_tool_dependency = update_existing_tool_dependency( app, repository, original_dependency_val_dict, new_dependency_dict )
            if updated_tool_dependency:
                updated_tool_dependency_names.append( updated_tool_dependency.name )
            else:
                deleted_tool_dependency_names.append( original_dependency_val_dict[ 'name' ] )
    return updated_tool_dependency_names, deleted_tool_dependency_names

def handle_repository_elem( app, repository_elem ):
    """
    Process the received repository_elem which is a <repository> tag either from a repository_dependencies.xml file or a tool_dependencies.xml file.
    If the former, we're generating repository dependencies metadata for a repository in the tool shed.  If the latter, we're generating package
    dependency metadata within Galaxy or the tool shed.
    """
    sa_session = app.model.context.current
    is_valid = True
    error_message = ''
    toolshed = repository_elem.get( 'toolshed' )
    name = repository_elem.get( 'name' )
    owner = repository_elem.get( 'owner' )
    changeset_revision = repository_elem.get( 'changeset_revision' )
    prior_installation_required = repository_elem.get( 'prior_installation_required', False )
    repository_dependency_tup = ( toolshed, name, owner, changeset_revision, prior_installation_required )
    user = None
    repository = None
    if app.name == 'galaxy':
        # We're in Galaxy.  We reach here when we're generating the metadata for a tool dependencies package defined for a repository or when we're
        # generating metadata for an installed repository.  See if we can locate the installed repository via the changeset_revision defined in the
        # repository_elem (it may be outdated).  If we're successful in locating an installed repository with the attributes defined in the
        # repository_elem, we know it is valid.
        repository = suc.get_repository_for_dependency_relationship( app, toolshed, name, owner, changeset_revision )
        if repository:
            return repository_dependency_tup, is_valid, error_message
        else:
            # Send a request to the tool shed to retrieve appropriate additional changeset revisions with which the repository may have been installed.
<<<<<<< HEAD
            text = get_updated_changeset_revisions_from_tool_shed( app, toolshed, name, owner, changeset_revision )
=======
            text = get_updated_changeset_revisions_from_tool_shed( toolshed, name, owner, changeset_revision )
>>>>>>> 241c77aa
            if text:
                updated_changeset_revisions = util.listify( text )
                for updated_changeset_revision in updated_changeset_revisions:
                    repository = suc.get_repository_for_dependency_relationship( app, toolshed, name, owner, updated_changeset_revision )
                    if repository:
                        return repository_dependency_tup, is_valid, error_message
            # We'll currently default to setting the repository dependency definition as invalid if an installed repository cannot be found.
            # This may not be ideal because the tool shed may have simply been inaccessible when metadata was being generated for the installed
            # tool shed repository.
            error_message = "Ignoring invalid repository dependency definition for tool shed %s, name %s, owner %s, changeset revision %s "% \
                ( toolshed, name, owner, changeset_revision )
            log.debug( error_message )
            is_valid = False
            return repository_dependency_tup, is_valid, error_message
    else:        
        # We're in the tool shed.
        if suc.tool_shed_is_this_tool_shed( toolshed ):
            try:
                user = sa_session.query( app.model.User ) \
                                 .filter( app.model.User.table.c.username == owner ) \
                                 .one()
            except Exception, e:                
                error_message = "Ignoring repository dependency definition for tool shed %s, name %s, owner %s, changeset revision %s "% \
                    ( toolshed, name, owner, changeset_revision )
                error_message += "because the owner is invalid.  "
                log.debug( error_message )
                is_valid = False
                return repository_dependency_tup, is_valid, error_message
            try:
                repository = sa_session.query( app.model.Repository ) \
                                       .filter( and_( app.model.Repository.table.c.name == name,
                                                      app.model.Repository.table.c.user_id == user.id ) ) \
                                       .one()
            except:
                error_message = "Ignoring repository dependency definition for tool shed %s, name %s, owner %s, changeset revision %s "% \
                    ( toolshed, name, owner, changeset_revision )
                error_message += "because the name is invalid.  "
                log.debug( error_message )
                is_valid = False
                return repository_dependency_tup, is_valid, error_message
            # Find the specified changeset revision in the repository's changelog to see if it's valid.
            found = False
            repo = hg.repository( suc.get_configured_ui(), repository.repo_path( app ) )
            for changeset in repo.changelog:
                changeset_hash = str( repo.changectx( changeset ) )
                if changeset_hash == changeset_revision:
                    found = True
                    break
            if not found:
                error_message = "Ignoring repository dependency definition for tool shed %s, name %s, owner %s, changeset revision %s "% \
                    ( toolshed, name, owner, changeset_revision )
                error_message += "because the changeset revision is invalid.  "
                log.debug( error_message )
                is_valid = False
                return repository_dependency_tup, is_valid, error_message
        else:
            # Repository dependencies are currently supported within a single tool shed.
            error_message = "Repository dependencies are currently supported only within the same tool shed.  Ignoring repository dependency definition "
            error_message += "for tool shed %s, name %s, owner %s, changeset revision %s.  " % ( toolshed, name, owner, changeset_revision )
            log.debug( error_message )
            is_valid = False
            return repository_dependency_tup, is_valid, error_message
    return repository_dependency_tup, is_valid, error_message

def is_downloadable( metadata_dict ):
    # NOTE: although repository README files are considered Galaxy utilities, they have no effect on determining if a revision is installable.
    # See the comments in the compare_readme_files() method.
    if 'datatypes' in metadata_dict:
        # We have proprietary datatypes.
        return True
    if 'repository_dependencies' in metadata_dict:
        # We have repository_dependencies.
        return True
    if 'tools' in metadata_dict:
        # We have tools.
        return True
    if 'tool_dependencies' in metadata_dict:
        # We have tool dependencies, and perhaps only tool dependencies!
        return True
    if 'workflows' in metadata_dict:
        # We have exported workflows.
        return True
    return False

def new_datatypes_metadata_required( trans, repository_metadata, metadata_dict ):
    """
    Compare the last saved metadata for each datatype in the repository with the new metadata in metadata_dict to determine if a new
    repository_metadata table record is required or if the last saved metadata record can be updated for datatypes instead.
    """
    # Datatypes are stored in metadata as a list of dictionaries that looks like:
    # [{'dtype': 'galaxy.datatypes.data:Text', 'subclass': 'True', 'extension': 'acedb'}]
    if 'datatypes' in metadata_dict:
        current_datatypes = metadata_dict[ 'datatypes' ]
        if repository_metadata:
            metadata = repository_metadata.metadata
            if metadata:
                if 'datatypes' in metadata:
                    ancestor_datatypes = metadata[ 'datatypes' ]
                    # The saved metadata must be a subset of the new metadata.
                    datatype_comparison = compare_datatypes( ancestor_datatypes, current_datatypes )
                    if datatype_comparison == 'not equal and not subset':
                        return True
                    else:
                        return False
                else:
                    # The new metadata includes datatypes, but the stored metadata does not, so we can update the stored metadata.
                    return False
            else:
                # There is no stored metadata, so we can update the metadata column in the repository_metadata table.
                return False
        else:
            # There is no stored repository metadata, so we need to create a new repository_metadata table record.
            return True
    # The received metadata_dict includes no metadata for datatypes, so a new repository_metadata table record is not needed.
    return False

def new_metadata_required_for_utilities( trans, repository, new_tip_metadata_dict ):
    """
    Galaxy utilities currently consist of datatypes, repository_dependency definitions, tools, tool_dependency definitions and exported
    Galaxy workflows.  This method compares the last stored repository_metadata record associated with the received repository against the
    contents of the received new_tip_metadata_dict and returns True or False for the union set of Galaxy utilities contained in both metadata
    dictionaries.  The metadata contained in new_tip_metadata_dict may not be a subset of that contained in the last stored repository_metadata
    record associated with the received repository because one or more Galaxy utilities may have been deleted from the repository in the new tip.
    """
    repository_metadata = get_latest_repository_metadata( trans, repository.id )
    datatypes_required = new_datatypes_metadata_required( trans, repository_metadata, new_tip_metadata_dict )
    # Uncomment the following if we decide that README files should affect how installable repository revisions are defined.  See the NOTE in the
    # compare_readme_files() method.
    # readme_files_required = new_readme_files_metadata_required( trans, repository_metadata, new_tip_metadata_dict )
    repository_dependencies_required = new_repository_dependency_metadata_required( trans, repository_metadata, new_tip_metadata_dict )
    tools_required = new_tool_metadata_required( trans, repository_metadata, new_tip_metadata_dict )
    tool_dependencies_required = new_tool_dependency_metadata_required( trans, repository_metadata, new_tip_metadata_dict )
    workflows_required = new_workflow_metadata_required( trans, repository_metadata, new_tip_metadata_dict )
    if datatypes_required or repository_dependencies_required or tools_required or tool_dependencies_required or workflows_required:
        return True
    return False

def new_readme_files_metadata_required( trans, repository_metadata, metadata_dict ):
    """
    Compare the last saved metadata for each readme file in the repository with the new metadata in metadata_dict to determine if a new
    repository_metadata table record is required or if the last saved metadata record can be updated for readme files instead.
    """
    # Repository README files are kind of a special case because they have no effect on reproducibility.  We'll simply inspect the file names to
    # determine if any that exist in the saved metadata are eliminated from the new metadata in the received metadata_dict.
    if 'readme_files' in metadata_dict:
        current_readme_files = metadata_dict[ 'readme_files' ]
        if repository_metadata:
            metadata = repository_metadata.metadata
            if metadata:
                if 'readme_files' in metadata:
                    ancestor_readme_files = metadata[ 'readme_files' ]
                    # The saved metadata must be a subset of the new metadata.
                    readme_file_comparison = compare_readme_files( ancestor_readme_files, current_readme_files )
                    if readme_file_comparison == 'not equal and not subset':
                        return True
                    else:
                        return False
                else:
                    # The new metadata includes readme_files, but the stored metadata does not, so we can update the stored metadata.
                    return False
            else:
                # There is no stored metadata, so we can update the metadata column in the repository_metadata table.
                return False
        else:
            # There is no stored repository metadata, so we need to create a new repository_metadata table record.
            return True
    # The received metadata_dict includes no metadata for readme_files, so a new repository_metadata table record is not needed.
    return False

def new_repository_dependency_metadata_required( trans, repository_metadata, metadata_dict ):
    """
    Compare the last saved metadata for each repository dependency in the repository with the new metadata in metadata_dict to determine if a new
    repository_metadata table record is required or if the last saved metadata record can be updated for repository_dependencies instead.
    """
    if repository_metadata:
        metadata = repository_metadata.metadata
        if 'repository_dependencies' in metadata:
            saved_repository_dependencies = metadata[ 'repository_dependencies' ][ 'repository_dependencies' ]
            new_repository_dependencies_metadata = metadata_dict.get( 'repository_dependencies', None )
            if new_repository_dependencies_metadata:
                new_repository_dependencies = metadata_dict[ 'repository_dependencies' ][ 'repository_dependencies' ]
                # The saved metadata must be a subset of the new metadata.
                for new_repository_dependency_metadata in new_repository_dependencies:
                    if new_repository_dependency_metadata not in saved_repository_dependencies:
                        return True
                for saved_repository_dependency_metadata in saved_repository_dependencies:
                    if saved_repository_dependency_metadata not in new_repository_dependencies:
                        return True
            else:
                # The repository_dependencies.xml file must have been deleted, so create a new repository_metadata record so we always have
                # access to the deleted file.
                return True
    else:
        if 'repository_dependencies' in metadata_dict:
            # There is no saved repository metadata, so we need to create a new repository_metadata record.
            return True
        else:
            # The received metadata_dict includes no metadata for repository dependencies, so a new repository_metadata record is not needed.
            return False

def new_tool_dependency_metadata_required( trans, repository_metadata, metadata_dict ):
    """
    Compare the last saved metadata for each tool dependency in the repository with the new metadata in metadata_dict to determine if a new
    repository_metadata table record is required or if the last saved metadata record can be updated for tool_dependencies instead.
    """
    if repository_metadata:
        metadata = repository_metadata.metadata
        if metadata:
            if 'tool_dependencies' in metadata:
                saved_tool_dependencies = metadata[ 'tool_dependencies' ]
                new_tool_dependencies = metadata_dict.get( 'tool_dependencies', None )
                if new_tool_dependencies:
                    # The saved metadata must be a subset of the new metadata.
                    for new_repository_dependency_metadata in new_tool_dependencies:
                        if new_repository_dependency_metadata not in saved_tool_dependencies:
                            return True
                    for saved_repository_dependency_metadata in saved_tool_dependencies:
                        if saved_repository_dependency_metadata not in new_tool_dependencies:
                            return True
                else:
                    # The tool_dependencies.xml file must have been deleted, so create a new repository_metadata record so we always have
                    # access to the deleted file.
                    return True
        else:
            # We have repository metadata that does not include metadata for any tool dependencies in the repository, so we can update
            # the existing repository metadata.
            return False
    else:
        if 'tool_dependencies' in metadata_dict:
            # There is no saved repository metadata, so we need to create a new repository_metadata record.
            return True
        else:
            # The received metadata_dict includes no metadata for tool dependencies, so a new repository_metadata record is not needed.
            return False

def new_tool_metadata_required( trans, repository_metadata, metadata_dict ):
    """
    Compare the last saved metadata for each tool in the repository with the new metadata in metadata_dict to determine if a new repository_metadata
    table record is required, or if the last saved metadata record can be updated instead.
    """
    if 'tools' in metadata_dict:
        if repository_metadata:
            metadata = repository_metadata.metadata
            if metadata:
                if 'tools' in metadata:
                    saved_tool_ids = []
                    # The metadata for one or more tools was successfully generated in the past
                    # for this repository, so we first compare the version string for each tool id
                    # in metadata_dict with what was previously saved to see if we need to create
                    # a new table record or if we can simply update the existing record.
                    for new_tool_metadata_dict in metadata_dict[ 'tools' ]:
                        for saved_tool_metadata_dict in metadata[ 'tools' ]:
                            if saved_tool_metadata_dict[ 'id' ] not in saved_tool_ids:
                                saved_tool_ids.append( saved_tool_metadata_dict[ 'id' ] )
                            if new_tool_metadata_dict[ 'id' ] == saved_tool_metadata_dict[ 'id' ]:
                                if new_tool_metadata_dict[ 'version' ] != saved_tool_metadata_dict[ 'version' ]:
                                    return True
                    # So far, a new metadata record is not required, but we still have to check to see if
                    # any new tool ids exist in metadata_dict that are not in the saved metadata.  We do
                    # this because if a new tarball was uploaded to a repository that included tools, it
                    # may have removed existing tool files if they were not included in the uploaded tarball.
                    for new_tool_metadata_dict in metadata_dict[ 'tools' ]:
                        if new_tool_metadata_dict[ 'id' ] not in saved_tool_ids:
                            return True
                else:
                    # The new metadata includes tools, but the stored metadata does not, so we can update the stored metadata.
                    return False
            else:
                # There is no stored metadata, so we can update the metadata column in the repository_metadata table.
                return False
        else:
            # There is no stored repository metadata, so we need to create a new repository_metadata table record.
            return True
    # The received metadata_dict includes no metadata for tools, so a new repository_metadata table record is not needed.
    return False

def new_workflow_metadata_required( trans, repository_metadata, metadata_dict ):
    """
    Currently everything about an exported workflow except the name is hard-coded, so there's no real way to differentiate versions of
    exported workflows.  If this changes at some future time, this method should be enhanced accordingly.
    """
    if 'workflows' in metadata_dict:
        if repository_metadata:
            # The repository has metadata, so update the workflows value - no new record is needed.
            return False
        else:
            # There is no saved repository metadata, so we need to create a new repository_metadata table record.
            return True
    # The received metadata_dict includes no metadata for workflows, so a new repository_metadata table record is not needed.
    return False

def populate_containers_dict_from_repository_metadata( trans, tool_shed_url, tool_path, repository, reinstalling=False, required_repo_info_dicts=None ):
    """
    Retrieve necessary information from the received repository's metadata to populate the containers_dict for display.  This method is called only
    from Galaxy (not the tool shed) when displaying repository dependencies for installed repositories and when displaying them for uninstalled
    repositories that are being reinstalled.
    """
    metadata = repository.metadata
    if metadata:
        # Handle proprietary datatypes.
        datatypes = metadata.get( 'datatypes', None )
        # Handle invalid tools.
        invalid_tools = metadata.get( 'invalid_tools', None )
        # Handle README files.
        if repository.has_readme_files:
            if reinstalling:
                # Since we're reinstalling, we need to send a request to the tool shed to get the README files.
                url = suc.url_join( tool_shed_url,
                                    'repository/get_readme_files?name=%s&owner=%s&changeset_revision=%s' % \
                                    ( repository.name, repository.owner, repository.installed_changeset_revision ) )
                raw_text = common_util.tool_shed_get( trans.app, tool_shed_url, url )
                readme_files_dict = json.from_json_string( raw_text )
            else:
                readme_files_dict = readme_util.build_readme_files_dict( repository.metadata, tool_path )
        else:
            readme_files_dict = None
        # Handle repository dependencies.
        installed_repository_dependencies, missing_repository_dependencies = \
            common_install_util.get_installed_and_missing_repository_dependencies( trans, repository )
        # Handle the current repository's tool dependencies.
        repository_tool_dependencies = metadata.get( 'tool_dependencies', None )
        repository_installed_tool_dependencies, repository_missing_tool_dependencies = \
            tool_dependency_util.get_installed_and_missing_tool_dependencies( trans, repository, repository_tool_dependencies )
        if reinstalling:
            installed_tool_dependencies, missing_tool_dependencies = \
                tool_dependency_util.populate_tool_dependencies_dicts( trans=trans,
                                                                       tool_shed_url=tool_shed_url,
                                                                       tool_path=tool_path,
                                                                       repository_installed_tool_dependencies=repository_installed_tool_dependencies,
                                                                       repository_missing_tool_dependencies=repository_missing_tool_dependencies,
                                                                       required_repo_info_dicts=required_repo_info_dicts )
        else:
            installed_tool_dependencies = repository_installed_tool_dependencies
            missing_tool_dependencies = repository_missing_tool_dependencies
        # Handle valid tools.
        valid_tools = metadata.get( 'tools', None )
        # Handle workflows.
        workflows = metadata.get( 'workflows', None )
        # Handle Data Managers
        valid_data_managers = None
        invalid_data_managers = None
        data_managers_errors = None
        if 'data_manager' in metadata:
            valid_data_managers = metadata['data_manager'].get( 'data_managers', None )
            invalid_data_managers = metadata['data_manager'].get( 'invalid_data_managers', None )
            data_managers_errors = metadata['data_manager'].get( 'messages', None )
        containers_dict = container_util.build_repository_containers_for_galaxy( trans=trans,
                                                                                 repository=repository,
                                                                                 datatypes=datatypes,
                                                                                 invalid_tools=invalid_tools,
                                                                                 missing_repository_dependencies=missing_repository_dependencies,
                                                                                 missing_tool_dependencies=missing_tool_dependencies,
                                                                                 readme_files_dict=readme_files_dict,
                                                                                 repository_dependencies=installed_repository_dependencies,
                                                                                 tool_dependencies=installed_tool_dependencies,
                                                                                 valid_tools=valid_tools,
                                                                                 workflows=workflows,
                                                                                 valid_data_managers=valid_data_managers,
                                                                                 invalid_data_managers=invalid_data_managers,
                                                                                 data_managers_errors=data_managers_errors,
                                                                                 new_install=False,
                                                                                 reinstalling=reinstalling )
    else:
        containers_dict = dict( datatypes=None,
                                invalid_tools=None,
                                readme_files_dict=None,
                                repository_dependencies=None,
                                tool_dependencies=None,
                                valid_tools=None,
                                workflows=None )
    return containers_dict

def reset_all_metadata_on_installed_repository( trans, id ):
    """Reset all metadata on a single tool shed repository installed into a Galaxy instance."""
    repository = suc.get_installed_tool_shed_repository( trans, id )
    tool_shed_url = suc.get_url_from_tool_shed( trans.app, repository.tool_shed )
    repository_clone_url = suc.generate_clone_url_for_installed_repository( trans.app, repository )
    tool_path, relative_install_dir = repository.get_tool_relative_path( trans.app )
    if relative_install_dir:
        original_metadata_dict = repository.metadata
        metadata_dict, invalid_file_tups = generate_metadata_for_changeset_revision( app=trans.app,
                                                                                     repository=repository,
                                                                                     changeset_revision=repository.changeset_revision,
                                                                                     repository_clone_url=repository_clone_url,
                                                                                     shed_config_dict = repository.get_shed_config_dict( trans.app ),
                                                                                     relative_install_dir=relative_install_dir,
                                                                                     repository_files_dir=None,
                                                                                     resetting_all_metadata_on_repository=False,
                                                                                     updating_installed_repository=False,
                                                                                     persist=False )
        repository.metadata = metadata_dict
        if metadata_dict != original_metadata_dict:
            suc.update_in_shed_tool_config( trans.app, repository )
            trans.sa_session.add( repository )
            trans.sa_session.flush()
            log.debug( 'Metadata has been reset on repository %s.' % repository.name )
        else:
            log.debug( 'Metadata did not need to be reset on repository %s.' % repository.name )
    else:
        log.debug( 'Error locating installation directory for repository %s.' % repository.name )
    return invalid_file_tups, metadata_dict

def reset_all_metadata_on_repository_in_tool_shed( trans, id ):
    """Reset all metadata on a single repository in a tool shed."""
    def reset_all_tool_versions( trans, id, repo ):
        """Reset tool version lineage for those changeset revisions that include valid tools."""
        changeset_revisions_that_contain_tools = []
        for changeset in repo.changelog:
            changeset_revision = str( repo.changectx( changeset ) )
            repository_metadata = suc.get_repository_metadata_by_changeset_revision( trans, id, changeset_revision )
            if repository_metadata:
                metadata = repository_metadata.metadata
                if metadata:
                    if metadata.get( 'tools', None ):
                        changeset_revisions_that_contain_tools.append( changeset_revision )
        # The list of changeset_revisions_that_contain_tools is now filtered to contain only those that are downloadable and contain tools.
        # If a repository includes tools, build a dictionary of { 'tool id' : 'parent tool id' } pairs for each tool in each changeset revision.
        for index, changeset_revision in enumerate( changeset_revisions_that_contain_tools ):
            tool_versions_dict = {}
            repository_metadata = suc.get_repository_metadata_by_changeset_revision( trans, id, changeset_revision )
            metadata = repository_metadata.metadata
            tool_dicts = metadata[ 'tools' ]
            if index == 0:
                # The first changeset_revision is a special case because it will have no ancestor changeset_revisions in which to match tools.
                # The parent tool id for tools in the first changeset_revision will be the "old_id" in the tool config.
                for tool_dict in tool_dicts:
                    tool_versions_dict[ tool_dict[ 'guid' ] ] = tool_dict[ 'id' ]
            else:
                for tool_dict in tool_dicts:
                    parent_id = get_parent_id( trans,
                                               id,
                                               tool_dict[ 'id' ],
                                               tool_dict[ 'version' ],
                                               tool_dict[ 'guid' ],
                                               changeset_revisions_that_contain_tools[ 0:index ] )
                    tool_versions_dict[ tool_dict[ 'guid' ] ] = parent_id
            if tool_versions_dict:
                repository_metadata.tool_versions = tool_versions_dict
                trans.sa_session.add( repository_metadata )
                trans.sa_session.flush()
    repository = suc.get_repository_in_tool_shed( trans, id )
    log.debug( "Resetting all metadata on repository: %s" % repository.name )
    repo_dir = repository.repo_path( trans.app )
    repo = hg.repository( suc.get_configured_ui(), repo_dir )
    repository_clone_url = suc.generate_clone_url_for_repository_in_tool_shed( trans, repository )
    # The list of changeset_revisions refers to repository_metadata records that have been created or updated.  When the following loop
    # completes, we'll delete all repository_metadata records for this repository that do not have a changeset_revision value in this list.
    changeset_revisions = []
    # When a new repository_metadata record is created, it always uses the values of metadata_changeset_revision and metadata_dict.
    metadata_changeset_revision = None
    metadata_dict = None
    ancestor_changeset_revision = None
    ancestor_metadata_dict = None
    invalid_file_tups = []
    home_dir = os.getcwd()
    for changeset in repo.changelog:
        work_dir = tempfile.mkdtemp()
        current_changeset_revision = str( repo.changectx( changeset ) )
        ctx = repo.changectx( changeset )
        log.debug( "Cloning repository changeset revision: %s", str( ctx.rev() ) )
        cloned_ok, error_message = suc.clone_repository( repository_clone_url, work_dir, str( ctx.rev() ) )
        if cloned_ok:
            log.debug( "Generating metadata for changset revision: %s", str( ctx.rev() ) )
            current_metadata_dict, invalid_tups = generate_metadata_for_changeset_revision( app=trans.app,
                                                                                            repository=repository,
                                                                                            changeset_revision=current_changeset_revision,
                                                                                            repository_clone_url=repository_clone_url,
                                                                                            relative_install_dir=repo_dir,
                                                                                            repository_files_dir=work_dir,
                                                                                            resetting_all_metadata_on_repository=True,
                                                                                            updating_installed_repository=False,
                                                                                            persist=False )
            # We'll only display error messages for the repository tip (it may be better to display error messages for each installable changeset revision).
            if current_changeset_revision == repository.tip( trans.app ):
                invalid_file_tups.extend( invalid_tups )
            if current_metadata_dict:
                if metadata_changeset_revision is None and metadata_dict is None:
                    # We're at the first change set in the change log.
                    metadata_changeset_revision = current_changeset_revision
                    metadata_dict = current_metadata_dict
                if ancestor_changeset_revision:
                    # Compare metadata from ancestor and current.  The value of comparison will be one of:
                    # 'no metadata' - no metadata for either ancestor or current, so continue from current
                    # 'equal' - ancestor metadata is equivalent to current metadata, so continue from current
                    # 'subset' - ancestor metadata is a subset of current metadata, so continue from current
                    # 'not equal and not subset' - ancestor metadata is neither equal to nor a subset of current metadata, so persist ancestor metadata.
                    comparison = compare_changeset_revisions( ancestor_changeset_revision,
                                                              ancestor_metadata_dict,
                                                              current_changeset_revision,
                                                              current_metadata_dict )
                    if comparison in [ 'no metadata', 'equal', 'subset' ]:
                        ancestor_changeset_revision = current_changeset_revision
                        ancestor_metadata_dict = current_metadata_dict
                    elif comparison == 'not equal and not subset':
                        metadata_changeset_revision = ancestor_changeset_revision
                        metadata_dict = ancestor_metadata_dict
                        repository_metadata = create_or_update_repository_metadata( trans, id, repository, metadata_changeset_revision, metadata_dict )
                        changeset_revisions.append( metadata_changeset_revision )
                        ancestor_changeset_revision = current_changeset_revision
                        ancestor_metadata_dict = current_metadata_dict
                else:
                    # We're at the beginning of the change log.
                    ancestor_changeset_revision = current_changeset_revision
                    ancestor_metadata_dict = current_metadata_dict
                if not ctx.children():
                    metadata_changeset_revision = current_changeset_revision
                    metadata_dict = current_metadata_dict
                    # We're at the end of the change log.
                    repository_metadata = create_or_update_repository_metadata( trans, id, repository, metadata_changeset_revision, metadata_dict )
                    changeset_revisions.append( metadata_changeset_revision )
                    ancestor_changeset_revision = None
                    ancestor_metadata_dict = None
            elif ancestor_metadata_dict:
                # We reach here only if current_metadata_dict is empty and ancestor_metadata_dict is not.
                if not ctx.children():
                    # We're at the end of the change log.
                    repository_metadata = create_or_update_repository_metadata( trans, id, repository, metadata_changeset_revision, metadata_dict )
                    changeset_revisions.append( metadata_changeset_revision )
                    ancestor_changeset_revision = None
                    ancestor_metadata_dict = None
        suc.remove_dir( work_dir )
    # Delete all repository_metadata records for this repository that do not have a changeset_revision value in changeset_revisions.
    clean_repository_metadata( trans, id, changeset_revisions )
    # Set tool version information for all downloadable changeset revisions.  Get the list of changeset revisions from the changelog.
    reset_all_tool_versions( trans, id, repo )
    # Reset the tool_data_tables by loading the empty tool_data_table_conf.xml file.
    tool_util.reset_tool_data_tables( trans.app )
    return invalid_file_tups, metadata_dict

def reset_metadata_on_selected_repositories( trans, **kwd ):
    """
    Inspect the repository changelog to reset metadata for all appropriate changeset revisions.  This method is called from both Galaxy and the
    Tool Shed.
    """
    repository_ids = util.listify( kwd.get( 'repository_ids', None ) )
    message = ''
    status = 'done'
    if repository_ids:
        successful_count = 0
        unsuccessful_count = 0
        for repository_id in repository_ids:
            try:
                if trans.webapp.name == 'tool_shed':
                    # We're in the tool shed.
                    repository = suc.get_repository_in_tool_shed( trans, repository_id )
                    invalid_file_tups, metadata_dict = reset_all_metadata_on_repository_in_tool_shed( trans, repository_id )
                else:
                    # We're in Galaxy.
                    repository = suc.get_installed_tool_shed_repository( trans, repository_id )
                    invalid_file_tups, metadata_dict = reset_all_metadata_on_installed_repository( trans, repository_id )
                if invalid_file_tups:
                    message = tool_util.generate_message_for_invalid_tools( trans, invalid_file_tups, repository, None, as_html=False )
                    log.debug( message )
                    unsuccessful_count += 1
                else:
                    log.debug( "Successfully reset metadata on repository %s" % repository.name )
                    successful_count += 1
            except Exception, e:
                log.debug( "Error attempting to reset metadata on repository: %s" % str( e ) )
                unsuccessful_count += 1
        message = "Successfully reset metadata on %d %s.  " % ( successful_count, inflector.cond_plural( successful_count, "repository" ) )
        if unsuccessful_count:
            message += "Error setting metadata on %d %s - see the paster log for details.  " % ( unsuccessful_count,
                                                                                                 inflector.cond_plural( unsuccessful_count, "repository" ) )
    else:
        message = 'Select at least one repository to on which to reset all metadata.'
        status = 'error'
    return message, status

def set_add_to_tool_panel_attribute_for_tool( tool, guid, datatypes ):
    """
    Determine if a tool should be loaded into the Galaxy tool panel.  Examples of valid tools that should not be displayed in the tool panel are datatypes
    converters and DataManager tools.
    """
    if hasattr( tool, 'tool_type' ):
        if tool.tool_type in [ 'manage_data' ]:
            # We have a DataManager tool.
            return False
    if datatypes:
        for datatype_dict in datatypes:
            converters = datatype_dict.get( 'converters', None )
            # [{"converters": 
            #    [{"target_datatype": "gff", 
            #      "tool_config": "bed_to_gff_converter.xml", 
            #      "guid": "localhost:9009/repos/test/bed_to_gff_converter/CONVERTER_bed_to_gff_0/2.0.0"}], 
            #   "display_in_upload": "true", 
            #   "dtype": "galaxy.datatypes.interval:Bed", 
            #   "extension": "bed"}]
            if converters:
                for converter_dict in converters:
                    converter_guid = converter_dict.get( 'guid', None )
                    if converter_guid:
                        if converter_guid == guid:
                            # We have a datatypes converter.
                            return False
    return True

def set_repository_metadata( trans, repository, content_alert_str='', **kwd ):
    """
    Set metadata using the repository's current disk files, returning specific error messages (if any) to alert the repository owner that the changeset
    has problems.
    """
    message = ''
    status = 'done'
    encoded_id = trans.security.encode_id( repository.id )
    repository_clone_url = suc.generate_clone_url_for_repository_in_tool_shed( trans, repository )
    repo_dir = repository.repo_path( trans.app )
    repo = hg.repository( suc.get_configured_ui(), repo_dir )
    metadata_dict, invalid_file_tups = generate_metadata_for_changeset_revision( app=trans.app,
                                                                                 repository=repository,
                                                                                 changeset_revision=repository.tip( trans.app ),
                                                                                 repository_clone_url=repository_clone_url,
                                                                                 relative_install_dir=repo_dir,
                                                                                 repository_files_dir=None,
                                                                                 resetting_all_metadata_on_repository=False,
                                                                                 updating_installed_repository=False,
                                                                                 persist=False )
    if metadata_dict:
        repository_metadata = None
        if new_metadata_required_for_utilities( trans, repository, metadata_dict ):
            # Create a new repository_metadata table row.
            repository_metadata = create_or_update_repository_metadata( trans, encoded_id, repository, repository.tip( trans.app ), metadata_dict )
            # If this is the first record stored for this repository, see if we need to send any email alerts.
            if len( repository.downloadable_revisions ) == 1:
                suc.handle_email_alerts( trans, repository, content_alert_str='', new_repo_alert=True, admin_only=False )
        else:
            # Update the latest stored repository metadata with the contents and attributes of metadata_dict.
            repository_metadata = get_latest_repository_metadata( trans, repository.id )
            if repository_metadata:
                downloadable = is_downloadable( metadata_dict )
                # Update the last saved repository_metadata table row.
                repository_metadata.changeset_revision = repository.tip( trans.app )
                repository_metadata.metadata = metadata_dict
                repository_metadata.downloadable = downloadable
                if 'datatypes' in metadata_dict:
                    repository_metadata.includes_datatypes = True
                else:
                    repository_metadata.includes_datatypes = False
                if 'repository_dependencies' in metadata_dict:
                    repository_metadata.has_repository_dependencies = True
                else:
                    repository_metadata.has_repository_dependencies = False
                if 'tool_dependencies' in metadata_dict:
                    repository_metadata.includes_tool_dependencies = True
                else:
                    repository_metadata.includes_tool_dependencies = False
                if 'tools' in metadata_dict:
                    repository_metadata.includes_tools = True
                else:
                    repository_metadata.includes_tools = False
                if 'workflows' in metadata_dict:
                    repository_metadata.includes_workflows = True
                else:
                    repository_metadata.includes_workflows = False
                repository_metadata.do_not_test = False
                repository_metadata.time_last_tested = None
                repository_metadata.tools_functionally_correct = False
                repository_metadata.tool_test_errors = None
                trans.sa_session.add( repository_metadata )
                trans.sa_session.flush()
            else:
                # There are no metadata records associated with the repository.
                repository_metadata = create_or_update_repository_metadata( trans, encoded_id, repository, repository.tip( trans.app ), metadata_dict )
        if 'tools' in metadata_dict and repository_metadata and status != 'error':
            # Set tool versions on the new downloadable change set.  The order of the list of changesets is critical, so we use the repo's changelog.
            changeset_revisions = []
            for changeset in repo.changelog:
                changeset_revision = str( repo.changectx( changeset ) )
                if suc.get_repository_metadata_by_changeset_revision( trans, encoded_id, changeset_revision ):
                    changeset_revisions.append( changeset_revision )
            add_tool_versions( trans, encoded_id, repository_metadata, changeset_revisions )
    elif len( repo ) == 1 and not invalid_file_tups:
        message = "Revision '%s' includes no tools, datatypes or exported workflows for which metadata can " % str( repository.tip( trans.app ) )
        message += "be defined so this revision cannot be automatically installed into a local Galaxy instance."
        status = "error"
    if invalid_file_tups:
        message = tool_util.generate_message_for_invalid_tools( trans, invalid_file_tups, repository, metadata_dict )
        status = 'error'
    # Reset the tool_data_tables by loading the empty tool_data_table_conf.xml file.
    tool_util.reset_tool_data_tables( trans.app )
    return message, status

def set_repository_metadata_due_to_new_tip( trans, repository, content_alert_str=None, **kwd ):
    """Set metadata on the repository tip in the tool shed - this method is not called from Galaxy."""
    error_message, status = set_repository_metadata( trans, repository, content_alert_str=content_alert_str, **kwd )
    if error_message:
        # FIXME: This probably should not redirect since this method is called from the upload controller as well as the repository controller.
        # If there is an error, display it.
        return trans.response.send_redirect( web.url_for( controller='repository',
                                                          action='manage_repository',
                                                          id=trans.security.encode_id( repository.id ),
                                                          message=error_message,
                                                          status='error' ) )

def tool_dependency_is_orphan( type, name, version, tools ):
    """
    Determine if the combination of the received type, name and version is defined in the <requirement> tag for at least one tool in the received list of tools.
    If not, the tool dependency defined by the combination is considered an orphan in it's repository in the tool shed.
    """
    if tools:
        if type == 'package':
            if name and version:
                for tool_dict in tools:
                    requirements = tool_dict.get( 'requirements', [] )
                    for requirement_dict in requirements:
                        req_name = requirement_dict.get( 'name', None )
                        req_version = requirement_dict.get( 'version', None )
                        req_type = requirement_dict.get( 'type', None )
                        if req_name == name and req_version == version and req_type == type:
                            return False
        elif type == 'set_environment':
            if name:
                for tool_dict in tools:
                    requirements = tool_dict.get( 'requirements', [] )
                    for requirement_dict in requirements:
                        req_name = requirement_dict.get( 'name', None )
                        req_type = requirement_dict.get( 'type', None )
                        if req_name == name and req_type == type:
                            return False
    return True

def update_existing_tool_dependency( app, repository, original_dependency_dict, new_dependencies_dict ):
    """
    Update an exsiting tool dependency whose definition was updated in a change set pulled by a Galaxy administrator when getting updates 
    to an installed tool shed repository.  The original_dependency_dict is a single tool dependency definition, an example of which is::

        {"name": "bwa", 
         "readme": "\\nCompiling BWA requires zlib and libpthread to be present on your system.\\n        ", 
         "type": "package", 
         "version": "0.6.2"}

    The new_dependencies_dict is the dictionary generated by the metadata_util.generate_tool_dependency_metadata method.
    """
    new_tool_dependency = None
    original_name = original_dependency_dict[ 'name' ]
    original_type = original_dependency_dict[ 'type' ]
    original_version = original_dependency_dict[ 'version' ]
    # Locate the appropriate tool_dependency associated with the repository.
    tool_dependency = None
    for tool_dependency in repository.tool_dependencies:
        if tool_dependency.name == original_name and tool_dependency.type == original_type and tool_dependency.version == original_version:
            break
    if tool_dependency and tool_dependency.can_update:
        dependency_install_dir = tool_dependency.installation_directory( app )
        removed_from_disk, error_message = tool_dependency_util.remove_tool_dependency_installation_directory( dependency_install_dir )
        if removed_from_disk:
            sa_session = app.model.context.current
            new_dependency_name = None
            new_dependency_type = None
            new_dependency_version = None
            for new_dependency_key, new_dependency_val_dict in new_dependencies_dict.items():
                # Match on name only, hopefully this will be enough!
                if original_name == new_dependency_val_dict[ 'name' ]:
                    new_dependency_name = new_dependency_val_dict[ 'name' ]
                    new_dependency_type = new_dependency_val_dict[ 'type' ]
                    new_dependency_version = new_dependency_val_dict[ 'version' ]
                    break
            if new_dependency_name and new_dependency_type and new_dependency_version:
                # Update all attributes of the tool_dependency record in the database.
                log.debug( "Updating tool dependency '%s' with type '%s' and version '%s' to have new type '%s' and version '%s'." % \
                           ( str( tool_dependency.name ), str( tool_dependency.type ), str( tool_dependency.version ), str( new_dependency_type ), str( new_dependency_version ) ) )
                tool_dependency.type = new_dependency_type
                tool_dependency.version = new_dependency_version
                tool_dependency.status = app.model.ToolDependency.installation_status.UNINSTALLED
                tool_dependency.error_message = None
                sa_session.add( tool_dependency )
                sa_session.flush()
                new_tool_dependency = tool_dependency
            else:
                # We have no new tool dependency definition based on a matching dependency name, so remove the existing tool dependency record from the database.
                log.debug( "Deleting tool dependency with name '%s', type '%s' and version '%s' from the database since it is no longer defined." % \
                           ( str( tool_dependency.name ), str( tool_dependency.type ), str( tool_dependency.version ) ) )
                sa_session.delete( tool_dependency )
                sa_session.flush()
    return new_tool_dependency

def update_repository_dependencies_metadata( metadata, repository_dependency_tups, is_valid, description ):
    if is_valid:
        repository_dependencies_dict = metadata.get( 'repository_dependencies', None )
    else:
        repository_dependencies_dict = metadata.get( 'invalid_repository_dependencies', None )
    for repository_dependency_tup in repository_dependency_tups:
        if is_valid:
            tool_shed, name, owner, changeset_revision, prior_installation_required = repository_dependency_tup
        else:
            tool_shed, name, owner, changeset_revision, prior_installation_required, error_message = repository_dependency_tup
        prior_installation_required = util.asbool( str( prior_installation_required ) )
        rd_key = container_util.generate_repository_dependencies_key_for_repository( toolshed_base_url=tool_shed,
                                                                                     repository_name=name,
                                                                                     repository_owner=owner,
                                                                                     changeset_revision=changeset_revision,
                                                                                     prior_installation_required=prior_installation_required )
        if repository_dependencies_dict:
            if rd_key in repository_dependencies_dict:
                repository_dependencies = repository_dependencies_dict[ rd_key ]
                for repository_dependency_tup in repository_dependency_tups:
                    if repository_dependency_tup not in repository_dependencies:
                        repository_dependencies.append( repository_dependency_tup )
                repository_dependencies_dict[ rd_key ] = repository_dependencies
            else:
                repository_dependencies_dict[ rd_key ] = repository_dependency_tups
        else:
            repository_dependencies_dict = dict( root_key=rd_key,
                                                 description=description,
                                                 repository_dependencies=repository_dependency_tups )
    if repository_dependencies_dict:
        if is_valid:
            metadata[ 'repository_dependencies' ] = repository_dependencies_dict
        else:
            metadata[ 'invalid_repository_dependencies' ] = repository_dependencies_dict
    return metadata<|MERGE_RESOLUTION|>--- conflicted
+++ resolved
@@ -1065,11 +1065,7 @@
             return repository_dependency_tup, is_valid, error_message
         else:
             # Send a request to the tool shed to retrieve appropriate additional changeset revisions with which the repository may have been installed.
-<<<<<<< HEAD
             text = get_updated_changeset_revisions_from_tool_shed( app, toolshed, name, owner, changeset_revision )
-=======
-            text = get_updated_changeset_revisions_from_tool_shed( toolshed, name, owner, changeset_revision )
->>>>>>> 241c77aa
             if text:
                 updated_changeset_revisions = util.listify( text )
                 for updated_changeset_revision in updated_changeset_revisions:
