"""
Support for running a tool in Galaxy via an internal job management system
"""

import os
import sys
import pwd
import time
import logging
import threading
import traceback
import subprocess

import galaxy
from galaxy import util, model
from galaxy.datatypes.tabular import *
from galaxy.datatypes.interval import *
# tabular/interval imports appear to be unused.  Clean up?
from galaxy.datatypes import metadata
from galaxy.util.json import from_json_string
from galaxy.util.expressions import ExpressionContext
from galaxy.jobs.actions.post import ActionBox
from galaxy.exceptions import ObjectInvalid
from galaxy.jobs.mapper import JobRunnerMapper

log = logging.getLogger( __name__ )

# This file, if created in the job's working directory, will be used for
# setting advanced metadata properties on the job and its associated outputs.
# This interface is currently experimental, is only used by the upload tool,
# and should eventually become API'd
TOOL_PROVIDED_JOB_METADATA_FILE = 'galaxy.json'

class Sleeper( object ):
    """
    Provides a 'sleep' method that sleeps for a number of seconds *unless*
    the notify method is called (from a different thread).
    """
    def __init__( self ):
        self.condition = threading.Condition()
    def sleep( self, seconds ):
        self.condition.acquire()
        self.condition.wait( seconds )
        self.condition.release()
    def wake( self ):
        self.condition.acquire()
        self.condition.notify()
        self.condition.release()


class JobWrapper( object ):
    """
    Wraps a 'model.Job' with convenience methods for running processes and
    state management.
    """
    def __init__( self, job, queue ):
        self.job_id = job.id
        self.session_id = job.session_id
        self.user_id = job.user_id
        self.tool = queue.app.toolbox.tools_by_id.get( job.tool_id, None )
        self.queue = queue
        self.app = queue.app
        self.sa_session = self.app.model.context
        self.extra_filenames = []
        self.command_line = None
        # Tool versioning variables
        self.version_string_cmd = None
        self.version_string = ""
        self.galaxy_lib_dir = None
        # With job outputs in the working directory, we need the working
        # directory to be set before prepare is run, or else premature deletion
        # and job recovery fail.
        # Create the working dir if necessary
        try:
            self.app.object_store.create(job, base_dir='job_work', dir_only=True, extra_dir=str(self.job_id))
            self.working_directory = self.app.object_store.get_filename(job, base_dir='job_work', dir_only=True, extra_dir=str(self.job_id))
            log.debug('(%s) Working directory for job is: %s' % (self.job_id, self.working_directory))
        except ObjectInvalid:
            raise Exception('Unable to create job working directory, job failure')
        self.output_paths = None
        self.output_hdas_and_paths = None
        self.tool_provided_job_metadata = None
        # Wrapper holding the info required to restore and clean up from files used for setting metadata externally
        self.external_output_metadata = metadata.JobExternalOutputMetadataWrapper( job )
        self.job_runner_mapper = JobRunnerMapper( self, job.job_runner_name )
        self.params = None
        if job.params:
            self.params = from_json_string( job.params )

        self.__user_system_pwent = None
        self.__galaxy_system_pwent = None

    def can_split( self ):
        # Should the job handler split this job up?
<<<<<<< HEAD
        return self.app.config.use_tasked_jobs and (self.tool.parallelism or self.get_job().get_param_values(self.app).get('__parallelism__', None))
=======
        return self.app.config.use_tasked_jobs and self.tool.parallelism
>>>>>>> 1f897d39

    def get_job_runner_url( self ):
        return self.job_runner_mapper.get_job_runner_url( self.params )

    def get_parallelism(self):
<<<<<<< HEAD
        return self.tool.parallelism or self.__get_job_parallelism()

    def __get_job_parallelism(self):
        parallelism_dict = self.get_job().get_param_values(self.app).get('__parallelism__')
        return ParallelismInfo(parallelism_dict)
=======
        return self.tool.parallelism
>>>>>>> 1f897d39

    # legacy naming
    get_job_runner = get_job_runner_url

    def get_job( self ):
        return self.sa_session.query( model.Job ).get( self.job_id )

    def get_id_tag(self):
        # For compatability with drmaa, which uses job_id right now, and TaskWrapper
        return self.get_job().get_id_tag()

    def get_param_dict( self ):
        """
        Restore the dictionary of parameters from the database.
        """
        job = self.get_job()
        param_dict = dict( [ ( p.name, p.value ) for p in job.parameters ] )
        param_dict = self.tool.params_from_strings( param_dict, self.app )
        return param_dict

    def get_version_string_path( self ):
        return os.path.abspath(os.path.join(self.app.config.new_file_path, "GALAXY_VERSION_STRING_%s" % self.job_id))

    def prepare( self ):
        """
        Prepare the job to run by creating the working directory and the
        config files.
        """
        self.sa_session.expunge_all() #this prevents the metadata reverting that has been seen in conjunction with the PBS job runner

        if not os.path.exists( self.working_directory ):
            os.mkdir( self.working_directory )

        # Restore parameters from the database
        job = self.get_job()
        if job.user is None and job.galaxy_session is None:
            raise Exception( 'Job %s has no user and no session.' % job.id )

        incoming = dict( [ ( p.name, p.value ) for p in job.parameters ] )
        incoming = self.tool.params_from_strings( incoming, self.app )
        # Do any validation that could not be done at job creation
        self.tool.handle_unvalidated_param_values( incoming, self.app )
        # Restore input / output data lists
        inp_data = dict( [ ( da.name, da.dataset ) for da in job.input_datasets ] )
        out_data = dict( [ ( da.name, da.dataset ) for da in job.output_datasets ] )
        inp_data.update( [ ( da.name, da.dataset ) for da in job.input_library_datasets ] )
        out_data.update( [ ( da.name, da.dataset ) for da in job.output_library_datasets ] )

        # Set up output dataset association for export history jobs. Because job
        # uses a Dataset rather than an HDA or LDA, it's necessary to set up a
        # fake dataset association that provides the needed attributes for
        # preparing a job.
        class FakeDatasetAssociation ( object ):
            def __init__( self, dataset=None ):
                self.dataset = dataset
                self.file_name = dataset.file_name
                self.metadata = dict()
                self.children = []
        special = self.sa_session.query( model.JobExportHistoryArchive ).filter_by( job=job ).first()
        if not special:
            special = self.sa_session.query( model.GenomeIndexToolData ).filter_by( job=job ).first()
        if special:
            out_data[ "output_file" ] = FakeDatasetAssociation( dataset=special.dataset )
            
        # These can be passed on the command line if wanted as $__user_*__
        if job.history and job.history.user:
            user_id = '%d' % job.history.user.id
            user_email = str(job.history.user.email)
            user_name = str(job.history.user.username)
        else:
            user_id = 'Anonymous'
            user_email = 'Anonymous'
            user_name = 'Anonymous'
        incoming['__user_id__'] = incoming['userId'] = user_id
        incoming['__user_email__'] = incoming['userEmail'] = user_email
        incoming['__user_name__'] = user_name
        # Build params, done before hook so hook can use
        param_dict = self.tool.build_param_dict( incoming, inp_data, out_data, self.get_output_fnames(), self.working_directory )
        # Certain tools require tasks to be completed prior to job execution
        # ( this used to be performed in the "exec_before_job" hook, but hooks are deprecated ).
        self.tool.exec_before_job( self.queue.app, inp_data, out_data, param_dict )
        # Run the before queue ("exec_before_job") hook
        self.tool.call_hook( 'exec_before_job', self.queue.app, inp_data=inp_data,
                             out_data=out_data, tool=self.tool, param_dict=incoming)
        self.sa_session.flush()
        # Build any required config files
        config_filenames = self.tool.build_config_files( param_dict, self.working_directory )
        # FIXME: Build the param file (might return None, DEPRECATED)
        param_filename = self.tool.build_param_file( param_dict, self.working_directory )
        # Build the job's command line
        self.command_line = self.tool.build_command_line( param_dict )
        # FIXME: for now, tools get Galaxy's lib dir in their path
        if self.command_line and self.command_line.startswith( 'python' ):
            self.galaxy_lib_dir = os.path.abspath( "lib" ) # cwd = galaxy root
        # Shell fragment to inject dependencies
        if self.app.config.use_tool_dependencies:
            self.dependency_shell_commands = self.tool.build_dependency_shell_commands()
        else:
            self.dependency_shell_commands = None
        # We need command_line persisted to the db in order for Galaxy to re-queue the job
        # if the server was stopped and restarted before the job finished
        job.command_line = self.command_line
        self.sa_session.add( job )
        self.sa_session.flush()
        # Return list of all extra files
        extra_filenames = config_filenames
        if param_filename is not None:
            extra_filenames.append( param_filename )
        self.param_dict = param_dict
        self.extra_filenames = extra_filenames
        self.version_string_cmd = self.tool.version_string_cmd
        return extra_filenames

    def fail( self, message, exception=False, stdout="", stderr="", exit_code=None ):
        """
        Indicate job failure by setting state and message on all output
        datasets.
        """
        job = self.get_job()
        self.sa_session.refresh( job )
        # if the job was deleted, don't fail it
        if not job.state == job.states.DELETED:
            # Check if the failure is due to an exception
            if exception:
                # Save the traceback immediately in case we generate another
                # below
                job.traceback = traceback.format_exc()
                # Get the exception and let the tool attempt to generate
                # a better message
                etype, evalue, tb =  sys.exc_info()
                m = self.tool.handle_job_failure_exception( evalue )
                if m:
                    message = m
            if self.app.config.outputs_to_working_directory:
                for dataset_path in self.get_output_fnames():
                    try:
                        shutil.move( dataset_path.false_path, dataset_path.real_path )
                        log.debug( "fail(): Moved %s to %s" % ( dataset_path.false_path, dataset_path.real_path ) )
                    except ( IOError, OSError ), e:
                        log.error( "fail(): Missing output file in working directory: %s" % e )
            for dataset_assoc in job.output_datasets + job.output_library_datasets:
                dataset = dataset_assoc.dataset
                self.sa_session.refresh( dataset )
                dataset.state = dataset.states.ERROR
                dataset.blurb = 'tool error'
                dataset.info = message
                dataset.set_size()
                dataset.dataset.set_total_size()
                dataset.mark_unhidden()
                if dataset.ext == 'auto':
                    dataset.extension = 'data'
                # Update (non-library) job output datasets through the object store
                if dataset not in job.output_library_datasets:
                    self.app.object_store.update_from_file(dataset.dataset, create=True)
                self.sa_session.add( dataset )
                self.sa_session.flush()
            job.state = job.states.ERROR
            job.command_line = self.command_line
            job.info = message
            # TODO: Put setting the stdout, stderr, and exit code in one place
            # (not duplicated with the finish method).
            if ( len( stdout ) > 32768 ):
                stdout = stdout[:32768]
                log.info( "stdout for job %d is greater than 32K, only first part will be logged to database" % job.id )
            job.stdout = stdout 
            if ( len( stderr ) > 32768 ):
                stderr = stderr[:32768]
                log.info( "stderr for job %d is greater than 32K, only first part will be logged to database" % job.id )
            job.stderr = stderr  
            # Let the exit code be Null if one is not provided:
            if ( exit_code != None ):
                job.exit_code = exit_code

            self.sa_session.add( job )
            self.sa_session.flush()
        #Perform email action even on failure.
        for pja in [pjaa.post_job_action for pjaa in job.post_job_actions if pjaa.post_job_action.action_type == "EmailAction"]:
            ActionBox.execute(self.app, self.sa_session, pja, job)
        # If the job was deleted, call tool specific fail actions (used for e.g. external metadata) and clean up
        if self.tool:
            self.tool.job_failed( self, message, exception )
        if self.app.config.cleanup_job == 'always' or (self.app.config.cleanup_job == 'onsuccess' and job.state == job.states.DELETED):
            self.cleanup()

    def change_state( self, state, info = False ):
        job = self.get_job()
        self.sa_session.refresh( job )
        for dataset_assoc in job.output_datasets + job.output_library_datasets:
            dataset = dataset_assoc.dataset
            self.sa_session.refresh( dataset )
            dataset.state = state
            if info:
                dataset.info = info
            self.sa_session.add( dataset )
            self.sa_session.flush()
        if info:
            job.info = info
        job.state = state
        self.sa_session.add( job )
        self.sa_session.flush()

    def get_state( self ):
        job = self.get_job()
        self.sa_session.refresh( job )
        return job.state

    def set_runner( self, runner_url, external_id ):
        job = self.get_job()
        self.sa_session.refresh( job )
        job.job_runner_name = runner_url
        job.job_runner_external_id = external_id
        self.sa_session.add( job )
        self.sa_session.flush()

    def finish( self, stdout, stderr, tool_exit_code=None ):
        """
        Called to indicate that the associated command has been run. Updates
        the output datasets based on stderr and stdout from the command, and
        the contents of the output files.
        """
        # default post job setup
        self.sa_session.expunge_all()
        job = self.get_job()

        # TODO: After failing here, consider returning from the function. 
        try:
            self.reclaim_ownership()
        except:
            log.exception( '(%s) Failed to change ownership of %s, failing' % ( job.id, self.working_directory ) )
            return self.fail( job.info, stdout=stdout, stderr=stderr, exit_code=tool_exit_code )

        # if the job was deleted, don't finish it
        if job.state == job.states.DELETED or job.state == job.states.ERROR:
            # SM: Note that, at this point, the exit code must be saved in case
            # there was an error. Errors caught here could mean that the job
            # was deleted by an administrator (based on old comments), but it
            # could also mean that a job was broken up into tasks and one of
            # the tasks failed. So include the stderr, stdout, and exit code:
            return self.fail( job.info, stderr=stderr, stdout=stdout, exit_code=tool_exit_code )

        # Check the tool's stdout, stderr, and exit code for errors, but only
        # if the job has not already been marked as having an error. 
        # The job's stdout and stderr will be set accordingly.
        if job.states.ERROR != job.state:
            if ( self.check_tool_output( stdout, stderr, tool_exit_code, job )):
                job.state = job.states.OK
            else:
                job.state = job.states.ERROR

        if self.version_string_cmd:
            version_filename = self.get_version_string_path()
            if os.path.exists(version_filename):
                self.version_string = open(version_filename).read()
                os.unlink(version_filename)

        if self.app.config.outputs_to_working_directory and not self.__link_file_check():
            for dataset_path in self.get_output_fnames():
                try:
                    shutil.move( dataset_path.false_path, dataset_path.real_path )
                    log.debug( "finish(): Moved %s to %s" % ( dataset_path.false_path, dataset_path.real_path ) )
                except ( IOError, OSError ):
                    # this can happen if Galaxy is restarted during the job's
                    # finish method - the false_path file has already moved,
                    # and when the job is recovered, it won't be found.
                    if os.path.exists( dataset_path.real_path ) and os.stat( dataset_path.real_path ).st_size > 0:
                        log.warning( "finish(): %s not found, but %s is not empty, so it will be used instead" % ( dataset_path.false_path, dataset_path.real_path ) )
                    else:
                        return self.fail( "Job %s's output dataset(s) could not be read" % job.id )
        job_context = ExpressionContext( dict( stdout = job.stdout, stderr = job.stderr ) )
        job_tool = self.app.toolbox.tools_by_id.get( job.tool_id, None )

        
        for dataset_assoc in job.output_datasets + job.output_library_datasets:
            context = self.get_dataset_finish_context( job_context, dataset_assoc.dataset.dataset )
            #should this also be checking library associations? - can a library item be added from a history before the job has ended? - lets not allow this to occur
            for dataset in dataset_assoc.dataset.dataset.history_associations + dataset_assoc.dataset.dataset.library_associations: #need to update all associated output hdas, i.e. history was shared with job running
                dataset.blurb = 'done'
                dataset.peek  = 'no peek'
                dataset.info = ( dataset.info  or '' ) + context['stdout'] + context['stderr']
                # Hack to add multifiles-composites. Both hacks are for adapt.
                # Should be ironed out later
                if hasattr(dataset, 'multifiles') and dataset.multifiles not in [None, []] and dataset.datatype.composite_type is not None:
                    dataset.datatype.add_composite_files(dataset.extra_files_dir)
                dataset.tool_version = self.version_string
                dataset.set_size()
                # Update (non-library) job output datasets through the object store
                if dataset not in job.output_library_datasets:
                    self.app.object_store.update_from_file(dataset.dataset, create=True)
                # TODO: The context['stderr'] holds stderr's contents. An error
                # only really occurs if the job also has an error. So check the
                # job's state:
                if job.states.ERROR == job.state:
                    dataset.blurb = "error"
                    dataset.mark_unhidden()
                elif dataset.has_data():
                    # If the tool was expected to set the extension, attempt to retrieve it
                    if dataset.ext == 'auto':
                        dataset.extension = context.get( 'ext', 'data' )
                        dataset.init_meta( copy_from=dataset )
                    #if a dataset was copied, it won't appear in our dictionary:
                    #either use the metadata from originating output dataset, or call set_meta on the copies
                    #it would be quicker to just copy the metadata from the originating output dataset,
                    #but somewhat trickier (need to recurse up the copied_from tree), for now we'll call set_meta()
                    if not self.app.config.set_metadata_externally or \
                     ( not self.external_output_metadata.external_metadata_set_successfully( dataset, self.sa_session ) \
                       and self.app.config.retry_metadata_internally ):
                        dataset.datatype.set_meta( dataset, overwrite = False ) #call datatype.set_meta directly for the initial set_meta call during dataset creation
                    # TODO: The context['stderr'] used to indicate that there
                    # was an error. Now we must rely on the job's state instead;
                    # that indicates whether the tool relied on stderr to indicate
                    # the state or whether the tool used exit codes and regular
                    # expressions to do so. So we use 
                    # job.state == job.states.ERROR to replace this same test.
                    elif not self.external_output_metadata.external_metadata_set_successfully( dataset, self.sa_session ) and job.states.ERROR != job.state: 
                        dataset._state = model.Dataset.states.FAILED_METADATA
                    else:
                        #load metadata from file
                        #we need to no longer allow metadata to be edited while the job is still running,
                        #since if it is edited, the metadata changed on the running output will no longer match
                        #the metadata that was stored to disk for use via the external process,
                        #and the changes made by the user will be lost, without warning or notice
                        dataset.metadata.from_JSON_dict( self.external_output_metadata.get_output_filenames_by_dataset( dataset, self.sa_session ).filename_out )
                    try:
                        assert context.get( 'line_count', None ) is not None
                        if ( not dataset.datatype.composite_type and dataset.dataset.is_multi_byte() ) or self.tool.is_multi_byte:
                            dataset.set_peek( line_count=context['line_count'], is_multi_byte=True )
                        else:
                            dataset.set_peek( line_count=context['line_count'] )
                    except:
                        if ( not dataset.datatype.composite_type and dataset.dataset.is_multi_byte() ) or self.tool.is_multi_byte:
                            dataset.set_peek( is_multi_byte=True )
                        else:
                            dataset.set_peek()
                    try:
                        # set the name if provided by the tool
                        dataset.name = context['name']
                    except:
                        pass
                else:
                    dataset.blurb = "empty"
                    if dataset.ext == 'auto':
                        dataset.extension = 'txt'
                self.sa_session.add( dataset )
            # TODO: job.states.ERROR == job.state now replaces checking
            # stderr for a problem:
            #if context['stderr']:
            if job.states.ERROR == job.state:
                log.debug( "setting dataset state to ERROR" )
                # TODO: This is where the state is being set to error. Change it!
                dataset_assoc.dataset.dataset.state = model.Dataset.states.ERROR
            else:
                dataset_assoc.dataset.dataset.state = model.Dataset.states.OK
            # If any of the rest of the finish method below raises an
            # exception, the fail method will run and set the datasets to
            # ERROR.  The user will never see that the datasets are in error if
            # they were flushed as OK here, since upon doing so, the history
            # panel stops checking for updates.  So allow the
            # self.sa_session.flush() at the bottom of this method set
            # the state instead.

        for pja in job.post_job_actions:
            ActionBox.execute(self.app, self.sa_session, pja.post_job_action, job)
        # Flush all the dataset and job changes above.  Dataset state changes
        # will now be seen by the user.
        self.sa_session.flush()
        # Save stdout and stderr
        if len( job.stdout ) > 32768:
            log.info( "stdout for job %d is greater than 32K, only first part will be logged to database" % job.id )
        job.stdout = job.stdout[:32768]
        if len( job.stderr ) > 32768:
            log.info( "stderr for job %d is greater than 32K, only first part will be logged to database" % job.id )
        job.stderr = job.stderr[:32768]
        # The exit code will be null if there is no exit code to be set.
        # This is so that we don't assign an exit code, such as 0, that
        # is either incorrect or has the wrong semantics. 
        if None != tool_exit_code:
            job.exit_code = tool_exit_code
        # custom post process setup
        inp_data = dict( [ ( da.name, da.dataset ) for da in job.input_datasets ] )
        out_data = dict( [ ( da.name, da.dataset ) for da in job.output_datasets ] )
        inp_data.update( [ ( da.name, da.dataset ) for da in job.input_library_datasets ] )
        out_data.update( [ ( da.name, da.dataset ) for da in job.output_library_datasets ] )
        param_dict = dict( [ ( p.name, p.value ) for p in job.parameters ] ) # why not re-use self.param_dict here? ##dunno...probably should, this causes tools.parameters.basic.UnvalidatedValue to be used in following methods instead of validated and transformed values during i.e. running workflows
        param_dict = self.tool.params_from_strings( param_dict, self.app )
        # Check for and move associated_files
        self.tool.collect_associated_files(out_data, self.working_directory)
        gitd = self.sa_session.query( model.GenomeIndexToolData ).filter_by( job=job ).first()
        if gitd:
            self.tool.collect_associated_files({'' : gitd}, self.working_directory)
        # Create generated output children and primary datasets and add to param_dict
        collected_datasets = {'children':self.tool.collect_child_datasets(out_data, self.working_directory),'primary':self.tool.collect_primary_datasets(out_data, self.working_directory)}
        param_dict.update({'__collected_datasets__':collected_datasets})
        # Certain tools require tasks to be completed after job execution
        # ( this used to be performed in the "exec_after_process" hook, but hooks are deprecated ).
        self.tool.exec_after_process( self.queue.app, inp_data, out_data, param_dict, job = job )
        # Call 'exec_after_process' hook
        self.tool.call_hook( 'exec_after_process', self.queue.app, inp_data=inp_data,
                             out_data=out_data, param_dict=param_dict,
                             tool=self.tool, stdout=job.stdout, stderr=job.stderr )
        job.command_line = self.command_line

        bytes = 0
        # Once datasets are collected, set the total dataset size (includes extra files)
        for dataset_assoc in job.output_datasets:
            dataset_assoc.dataset.dataset.set_total_size()
            bytes += dataset_assoc.dataset.dataset.get_total_size()

        if job.user:
            job.user.total_disk_usage += bytes

        # fix permissions
        for path in [ dp.real_path for dp in self.get_mutable_output_fnames() ]:
            util.umask_fix_perms( path, self.app.config.umask, 0666, self.app.config.gid )
        self.sa_session.flush()
        log.debug( 'job %d ended' % self.job_id )
        if self.app.config.cleanup_job == 'always' or ( not stderr and self.app.config.cleanup_job == 'onsuccess' ):
            self.cleanup()

    def check_tool_output( self, stdout, stderr, tool_exit_code, job ):
        """
        Check the output of a tool - given the stdout, stderr, and the tool's
        exit code, return True if the tool exited succesfully and False 
        otherwise. No exceptions should be thrown. If this code encounters
        an exception, it returns True so that the workflow can continue;
        otherwise, a bug in this code could halt workflow progress. 
        Note that, if the tool did not define any exit code handling or
        any stdio/stderr handling, then it reverts back to previous behavior:
        if stderr contains anything, then False is returned.
        Note that the job id is just for messages.
        """
        # By default, the tool succeeded. This covers the case where the code 
        # has a bug but the tool was ok, and it lets a workflow continue.
        success = True 

        try:
            # Check exit codes and match regular expressions against stdout and 
            # stderr if this tool was configured to do so.
            # If there is a regular expression for scanning stdout/stderr,
            # then we assume that the tool writer overwrote the default 
            # behavior of just setting an error if there is *anything* on
            # stderr. 
            if ( len( self.tool.stdio_regexes ) > 0 or
                 len( self.tool.stdio_exit_codes ) > 0 ):
                # Check the exit code ranges in the order in which
                # they were specified. Each exit_code is a StdioExitCode
                # that includes an applicable range. If the exit code was in
                # that range, then apply the error level and add a message.
                # If we've reached a fatal error rule, then stop.
                max_error_level = galaxy.tools.StdioErrorLevel.NO_ERROR
                if tool_exit_code != None:
                    for stdio_exit_code in self.tool.stdio_exit_codes:
                        if ( tool_exit_code >= stdio_exit_code.range_start and 
                             tool_exit_code <= stdio_exit_code.range_end ):
                            # Tack on a generic description of the code 
                            # plus a specific code description. For example,
                            # this might prepend "Job 42: Warning (Out of Memory)\n".
                            code_desc = stdio_exit_code.desc
                            if ( None == code_desc ):
                                code_desc = ""
                            tool_msg = ( "%s: Exit code %d (%s)" % (
                                         galaxy.tools.StdioErrorLevel.desc( stdio_exit_code.error_level ),
                                         tool_exit_code,
                                         code_desc ) )
                            log.info( "Job %s: %s" % (job.get_id_tag(), tool_msg) )
                            stderr = tool_msg + "\n" + stderr
                            max_error_level = max( max_error_level, 
                                                   stdio_exit_code.error_level )
                            if ( max_error_level >= 
                                 galaxy.tools.StdioErrorLevel.FATAL ):
                                break
    
                if max_error_level < galaxy.tools.StdioErrorLevel.FATAL:
                    # We'll examine every regex. Each regex specifies whether
                    # it is to be run on stdout, stderr, or both. (It is 
                    # possible for neither stdout nor stderr to be scanned,
                    # but those regexes won't be used.) We record the highest
                    # error level, which are currently "warning" and "fatal".
                    # If fatal, then we set the job's state to ERROR.
                    # If warning, then we still set the job's state to OK
                    # but include a message. We'll do this if we haven't seen 
                    # a fatal error yet
                    for regex in self.tool.stdio_regexes:
                        # If ( this regex should be matched against stdout )
                        #   - Run the regex's match pattern against stdout
                        #   - If it matched, then determine the error level.
                        #       o If it was fatal, then we're done - break.
                        # Repeat the stdout stuff for stderr.
                        # TODO: Collapse this into a single function.
                        if ( regex.stdout_match ):
                            regex_match = re.search( regex.match, stdout, 
                                                     re.IGNORECASE )
                            if ( regex_match ):
                                rexmsg = self.regex_err_msg( regex_match, regex)
                                log.info( "Job %s: %s" 
                                        % ( job.get_id_tag(), rexmsg ) )
                                stdout = rexmsg + "\n" + stdout
                                max_error_level = max( max_error_level, 
                                                       regex.error_level )
                                if ( max_error_level >= 
                                     galaxy.tools.StdioErrorLevel.FATAL ):
                                    break

                        if ( regex.stderr_match ):
                            regex_match = re.search( regex.match, stderr,
                                                     re.IGNORECASE )
                            if ( regex_match ):
                                rexmsg = self.regex_err_msg( regex_match, regex)
                                log.info( "Job %s: %s" 
                                        % ( job.get_id_tag(), rexmsg ) )
                                stderr = rexmsg + "\n" + stderr
                                max_error_level = max( max_error_level, 
                                                       regex.error_level )
                                if ( max_error_level >= 
                                     galaxy.tools.StdioErrorLevel.FATAL ):
                                    break
    
                # If we encountered a fatal error, then we'll need to set the
                # job state accordingly. Otherwise the job is ok:
                if max_error_level >= galaxy.tools.StdioErrorLevel.FATAL:
                    success = False 
                else:
                    success = True 
    
            # When there are no regular expressions and no exit codes to check,
            # default to the previous behavior: when there's anything on stderr
            # the job has an error, and the job is ok otherwise. 
            else:
                # TODO: Add in the tool and job id: 
                log.debug( "Tool did not define exit code or stdio handling; "
                         + "checking stderr for success" )
                if stderr:
                    success = False 
                else:
                    success = True 

        # On any exception, return True.
        except:
            tb = traceback.format_exc()
            log.warning( "Tool check encountered unexpected exception; "
                       + "assuming tool was successful: " + tb )
            success = True
        
        # Store the modified stdout and stderr in the job:
        if None != job:
            job.stdout = stdout
            job.stderr = stderr

        return success

    def regex_err_msg( self, match, regex ):
        """
        Return a message about the match on tool output using the given
        ToolStdioRegex regex object. The regex_match is a MatchObject
        that will contain the string matched on.
        """
        # Get the description for the error level: 
        err_msg = galaxy.tools.StdioErrorLevel.desc( regex.error_level ) + ": "
        # If there's a description for the regular expression, then use it.
        # Otherwise, we'll take the first 256 characters of the match.
        if None != regex.desc:
            err_msg += regex.desc
        else:
            mstart = match.start()
            mend = match.end()
            err_msg += "Matched on "
            # TODO: Move the constant 256 somewhere else besides here.
            if mend - mstart > 256:
                err_msg += match.string[ mstart : mstart+256 ] + "..."
            else:
                err_msg += match.string[ mstart: mend ] 
        return err_msg

    def cleanup( self ):
        # remove temporary files
        try:
            for fname in self.extra_filenames:
                os.remove( fname )
            if self.app.config.set_metadata_externally:
                self.external_output_metadata.cleanup_external_metadata( self.sa_session )
            galaxy.tools.imp_exp.JobExportHistoryArchiveWrapper( self.job_id ).cleanup_after_job( self.sa_session )
            galaxy.tools.imp_exp.JobImportHistoryArchiveWrapper( self.job_id ).cleanup_after_job( self.sa_session )
            galaxy.tools.genome_index.GenomeIndexToolWrapper( self.job_id ).postprocessing( self.sa_session, self.app )
            self.app.object_store.delete(self.get_job(), base_dir='job_work', entire_dir=True, dir_only=True, extra_dir=str(self.job_id))
        except:
            log.exception( "Unable to cleanup job %d" % self.job_id )

    def get_command_line( self ):
        return self.command_line

    def get_session_id( self ):
        return self.session_id

    def get_env_setup_clause( self ):
        if self.app.config.environment_setup_file is None:
            return ''
        return '[ -f "%s" ] && . %s' % ( self.app.config.environment_setup_file, self.app.config.environment_setup_file )

    def get_input_dataset_fnames( self,  ds ):
        filenames = []
        filenames = [ ds.file_name ]
        #we will need to stage in metadata file names also
        #TODO: would be better to only stage in metadata files that are actually needed (found in command line, referenced in config files, etc.)
        for key, value in ds.metadata.items():
            if isinstance( value, model.MetadataFile ):
                filenames.append( value.file_name )
        return filenames

    def get_input_fnames( self ):
        job = self.get_job()
        filenames = []
        for da in job.input_datasets + job.input_library_datasets: #da is JobToInputDatasetAssociation object
            if da.dataset:
                filenames.extend(self.get_input_dataset_fnames(da.dataset))
        return filenames

    def get_output_fnames( self ):
        if self.output_paths is None:
            self.compute_outputs()
        return self.output_paths

    def get_mutable_output_fnames( self ):
        if self.output_paths is None:
            self.compute_outputs()
        return filter( lambda dsp: dsp.mutable, self.output_paths )

    def get_output_hdas_and_fnames( self ):
        if self.output_hdas_and_paths is None:
            self.compute_outputs()
        return self.output_hdas_and_paths

    def compute_outputs( self ) :
        class DatasetPath( object ):
            def __init__( self, dataset_id, real_path, false_path = None, mutable = True ):
                self.dataset_id = dataset_id
                self.real_path = real_path
                self.false_path = false_path
                self.mutable = mutable
            def __str__( self ):
                if self.false_path is None:
                    return self.real_path
                else:
                    return self.false_path
        job = self.get_job()
        # Job output datasets are combination of history, library, jeha and gitd datasets.
        special = self.sa_session.query( model.JobExportHistoryArchive ).filter_by( job=job ).first()
        if not special:
            special = self.sa_session.query( model.GenomeIndexToolData ).filter_by( job=job ).first()
        false_path = None
        if self.app.config.outputs_to_working_directory:
            self.output_paths = []
            self.output_hdas_and_paths = {}
            for name, hda in [ ( da.name, da.dataset ) for da in job.output_datasets + job.output_library_datasets ]:
                false_path = os.path.abspath( os.path.join( self.working_directory, "galaxy_dataset_%d.dat" % hda.dataset.id ) )
                dsp = DatasetPath( hda.dataset.id, hda.dataset.file_name, false_path, mutable = hda.dataset.external_filename is None  )
                self.output_paths.append( dsp )
                self.output_hdas_and_paths[name] = hda, dsp
            if special:
                false_path = os.path.abspath( os.path.join( self.working_directory, "galaxy_dataset_%d.dat" % special.dataset.id ) )
        else:
            results = [ ( da.name, da.dataset, DatasetPath( da.dataset.dataset.id, da.dataset.file_name, mutable = da.dataset.dataset.external_filename is None ) ) for da in job.output_datasets + job.output_library_datasets ]
            self.output_paths = [t[2] for t in results]
            self.output_hdas_and_paths = dict([(t[0],  t[1:]) for t in results])
        if special:
            dsp = DatasetPath( special.dataset.id, special.dataset.file_name, false_path )
            self.output_paths.append( dsp )
        return self.output_paths

    def get_output_file_id( self, file ):
        if self.output_paths is None:
            self.get_output_fnames()
        for dp in self.output_paths:
            if self.app.config.outputs_to_working_directory and os.path.basename( dp.false_path ) == file:
                return dp.dataset_id
            elif os.path.basename( dp.real_path ) == file:
                return dp.dataset_id
        return None

    def get_tool_provided_job_metadata( self ):
        if self.tool_provided_job_metadata is not None:
            return self.tool_provided_job_metadata

        # Look for JSONified job metadata
        self.tool_provided_job_metadata = []
        meta_file = os.path.join( self.working_directory, TOOL_PROVIDED_JOB_METADATA_FILE )
        if os.path.exists( meta_file ):
            for line in open( meta_file, 'r' ):
                try:
                    line = from_json_string( line )
                    assert 'type' in line
                except:
                    log.exception( '(%s) Got JSON data from tool, but data is improperly formatted or no "type" key in data' % self.job_id )
                    log.debug( 'Offending data was: %s' % line )
                    continue
                # Set the dataset id if it's a dataset entry and isn't set.
                # This isn't insecure.  We loop the job's output datasets in
                # the finish method, so if a tool writes out metadata for a
                # dataset id that it doesn't own, it'll just be ignored.
                if line['type'] == 'dataset' and 'dataset_id' not in line:
                    try:
                        line['dataset_id'] = self.get_output_file_id( line['dataset'] )
                    except KeyError:
                        log.warning( '(%s) Tool provided job dataset-specific metadata without specifying a dataset' % self.job_id )
                        continue
                self.tool_provided_job_metadata.append( line )
        return self.tool_provided_job_metadata

    def get_dataset_finish_context( self, job_context, dataset ):
        for meta in self.get_tool_provided_job_metadata():
            if meta['type'] == 'dataset' and meta['dataset_id'] == dataset.id:
                return ExpressionContext( meta, job_context )
        return job_context

    def check_output_sizes( self ):
        sizes = []
        output_paths = self.get_output_fnames()
        for outfile in [ str( o ) for o in output_paths ]:
            if os.path.exists( outfile ):
                sizes.append( ( outfile, os.stat( outfile ).st_size ) )
            else:
                sizes.append( ( outfile, 0 ) )
        return sizes

    def setup_external_metadata( self, exec_dir=None, tmp_dir=None, dataset_files_path=None, config_root=None, config_file=None, datatypes_config=None, set_extension=True, **kwds ):
        # extension could still be 'auto' if this is the upload tool.
        job = self.get_job()
        if set_extension:
            for output_dataset_assoc in job.output_datasets:
                if output_dataset_assoc.dataset.ext == 'auto':
                    context = self.get_dataset_finish_context( dict(), output_dataset_assoc.dataset.dataset )
                    output_dataset_assoc.dataset.extension = context.get( 'ext', 'data' )
            self.sa_session.flush()
        if tmp_dir is None:
            #this dir should should relative to the exec_dir
            tmp_dir = self.app.config.new_file_path
        if dataset_files_path is None:
            dataset_files_path = self.app.model.Dataset.file_path
        if config_root is None:
            config_root = self.app.config.root
        if config_file is None:
            config_file = self.app.config.config_file
        if datatypes_config is None:
            datatypes_config = self.app.datatypes_registry.integrated_datatypes_configs
        return self.external_output_metadata.setup_external_metadata( [ output_dataset_assoc.dataset for output_dataset_assoc in job.output_datasets ],
                                                                      self.sa_session,
                                                                      exec_dir = exec_dir,
                                                                      tmp_dir = tmp_dir,
                                                                      dataset_files_path = dataset_files_path,
                                                                      config_root = config_root,
                                                                      config_file = config_file,
                                                                      datatypes_config = datatypes_config,
                                                                      job_metadata = os.path.join( self.working_directory, TOOL_PROVIDED_JOB_METADATA_FILE ),
                                                                      **kwds )

    @property
    def user( self ):
        job = self.get_job()
        if job.user is not None:
            return job.user.email
        elif job.galaxy_session is not None and job.galaxy_session.user is not None:
            return job.galaxy_session.user.email
        elif job.history is not None and job.history.user is not None:
            return job.history.user.email
        elif job.galaxy_session is not None:
            return 'anonymous@' + job.galaxy_session.remote_addr.split()[-1]
        else:
            return 'anonymous@unknown'

    def __link_file_check( self ):
        """ outputs_to_working_directory breaks library uploads where data is
        linked.  This method is a hack that solves that problem, but is
        specific to the upload tool and relies on an injected job param.  This
        method should be removed ASAP and replaced with some properly generic
        and stateful way of determining link-only datasets. -nate
        """
        job = self.get_job()
        param_dict = job.get_param_values( self.app )
        return self.tool.id == 'upload1' and param_dict.get( 'link_data_only', None ) == 'link_to_files'

    def _change_ownership( self, username, gid ):
        job = self.get_job()
        # FIXME: hardcoded path
        cmd = [ '/usr/bin/sudo', '-E', self.app.config.external_chown_script, self.working_directory, username, str( gid ) ]
        log.debug( '(%s) Changing ownership of working directory with: %s' % ( job.id, ' '.join( cmd ) ) )
        p = subprocess.Popen( cmd, shell=False, stdout=subprocess.PIPE, stderr=subprocess.PIPE )
        # TODO: log stdout/stderr
        stdout, stderr = p.communicate()
        assert p.returncode == 0

    def change_ownership_for_run( self ):
        job = self.get_job()
        if self.app.config.external_chown_script and job.user is not None:
            try:
                self._change_ownership( self.user_system_pwent[0], str( self.user_system_pwent[3] ) )
            except:
                log.exception( '(%s) Failed to change ownership of %s, making world-writable instead' % ( job.id, self.working_directory ) )
                os.chmod( self.working_directory, 0777 )

    def reclaim_ownership( self ):
        job = self.get_job()
        if self.app.config.external_chown_script and job.user is not None:
            self._change_ownership( self.galaxy_system_pwent[0], str( self.galaxy_system_pwent[3] ) )

    @property
    def user_system_pwent( self ):
        if self.__user_system_pwent is None:
            job = self.get_job()
            try:
                self.__user_system_pwent = pwd.getpwnam( job.user.email.split('@')[0] )
            except:
                pass
        return self.__user_system_pwent

    @property
    def galaxy_system_pwent( self ):
        if self.__galaxy_system_pwent is None:
            self.__galaxy_system_pwent = pwd.getpwuid(os.getuid())
        return self.__galaxy_system_pwent

class TaskWrapper(JobWrapper):
    """
    Extension of JobWrapper intended for running tasks.
    Should be refactored into a generalized executable unit wrapper parent, then jobs and tasks.
    """
    # Abstract this to be more useful for running tasks that *don't* necessarily compose a job.

    def __init__(self, task, queue):
        super(TaskWrapper, self).__init__(task.job, queue)
        self.task_id = task.id
        self.working_directory = task.working_directory
        if task.prepare_input_files_cmd is not None:
            self.prepare_input_files_cmds = [ task.prepare_input_files_cmd ]
        else:
            self.prepare_input_files_cmds = None
        self.status = task.states.NEW

    def can_split( self ):
        # Should the job handler split this job up? TaskWrapper should 
        # always return False as the job has already been split.
        return False

    def get_job( self ):
        if self.job_id:
            return self.sa_session.query( model.Job ).get( self.job_id )
        else:
            return None

    def get_task( self ):
        return self.sa_session.query(model.Task).get(self.task_id)

    def get_id_tag(self):
        # For compatibility with drmaa job runner and TaskWrapper, instead of using job_id directly
        return self.get_task().get_id_tag()

    def get_param_dict( self ):
        """
        Restore the dictionary of parameters from the database.
        """
        job = self.sa_session.query( model.Job ).get( self.job_id )
        param_dict = dict( [ ( p.name, p.value ) for p in job.parameters ] )
        param_dict = self.tool.params_from_strings( param_dict, self.app )
        return param_dict

    def prepare( self ):
        """
        Prepare the job to run by creating the working directory and the
        config files.
        """
        # Restore parameters from the database
        job = self.get_job()
        task = self.get_task()
        if job.user is None and job.galaxy_session is None:
            raise Exception( 'Job %s has no user and no session.' % job.id )
        incoming = dict( [ ( p.name, p.value ) for p in job.parameters ] )
        incoming = self.tool.params_from_strings( incoming, self.app )
        # Do any validation that could not be done at job creation
        self.tool.handle_unvalidated_param_values( incoming, self.app )
        # Restore input / output data lists
        inp_data = dict( [ ( da.name, da.dataset ) for da in job.input_datasets ] )
        out_data = dict( [ ( da.name, da.dataset ) for da in job.output_datasets ] )
        inp_data.update( [ ( da.name, da.dataset ) for da in job.input_library_datasets ] )
        out_data.update( [ ( da.name, da.dataset ) for da in job.output_library_datasets ] )
        # DBTODO New method for generating command line for a task?
        # These can be passed on the command line if wanted as $userId $userEmail
        if job.history and job.history.user: # check for anonymous user!
            userId = '%d' % job.history.user.id
            userEmail = str(job.history.user.email)
        else:
            userId = 'Anonymous'
            userEmail = 'Anonymous'
        incoming['userId'] = userId
        incoming['userEmail'] = userEmail
        # Build params, done before hook so hook can use
        param_dict = self.tool.build_param_dict( incoming, inp_data, out_data, self.get_output_fnames(), self.working_directory )
        fnames = {}
        for v in self.get_input_fnames():
            fnames[v] = os.path.join(self.working_directory, os.path.basename(v))
        for dp in [x.real_path for x in self.get_output_fnames()]:
            fnames[dp] = os.path.join(self.working_directory, os.path.basename(dp))
        # Certain tools require tasks to be completed prior to job execution
        # ( this used to be performed in the "exec_before_job" hook, but hooks are deprecated ).
        self.tool.exec_before_job( self.queue.app, inp_data, out_data, param_dict )
        # Run the before queue ("exec_before_job") hook
        self.tool.call_hook( 'exec_before_job', self.queue.app, inp_data=inp_data,
                             out_data=out_data, tool=self.tool, param_dict=incoming)
        self.sa_session.flush()
        # Build any required config files
        config_filenames = self.tool.build_config_files( param_dict, self.working_directory )
        # FIXME: Build the param file (might return None, DEPRECATED)
        param_filename = self.tool.build_param_file( param_dict, self.working_directory )
        # Build the job's command line
        self.command_line = self.tool.build_command_line( param_dict )
        # HACK, Fix this when refactored.
        for k, v in fnames.iteritems():
            self.command_line = self.command_line.replace(k, v)
        # FIXME: for now, tools get Galaxy's lib dir in their path
        if self.command_line and self.command_line.startswith( 'python' ):
            self.galaxy_lib_dir = os.path.abspath( "lib" ) # cwd = galaxy root
        # Shell fragment to inject dependencies
        if self.app.config.use_tool_dependencies:
            self.dependency_shell_commands = self.tool.build_dependency_shell_commands()
        else:
            self.dependency_shell_commands = None
        # We need command_line persisted to the db in order for Galaxy to re-queue the job
        # if the server was stopped and restarted before the job finished
        task.command_line = self.command_line
        self.sa_session.add( task )
        self.sa_session.flush()
        # # Return list of all extra files
        extra_filenames = config_filenames
        if param_filename is not None:
            extra_filenames.append( param_filename )
        self.param_dict = param_dict
        self.extra_filenames = extra_filenames
        self.status = 'prepared'
        return extra_filenames

    def fail( self, message, exception=False ):
        log.error("TaskWrapper Failure %s" % message)
        self.status = 'error'
        # How do we want to handle task failure?  Fail the job and let it clean up?

    def change_state( self, state, info = False ):
        task = self.get_task()
        self.sa_session.refresh( task )
        if info:
            task.info = info
        task.state = state
        self.sa_session.add( task )
        self.sa_session.flush()

    def get_state( self ):
        task = self.get_task()
        self.sa_session.refresh( task )
        return task.state

    def get_exit_code( self ):
        task = self.get_task()
        self.sa_session.refresh( task )
        return task.exit_code

    def set_runner( self, runner_url, external_id ):
        task = self.get_task()
        self.sa_session.refresh( task )
        task.task_runner_name = runner_url
        task.task_runner_external_id = external_id
        # DBTODO Check task job_runner_stuff
        self.sa_session.add( task )
        self.sa_session.flush()

    def finish( self, stdout, stderr, tool_exit_code=None ):
        # DBTODO integrate previous finish logic.
        # Simple finish for tasks.  Just set the flag OK.
        """
        Called to indicate that the associated command has been run. Updates
        the output datasets based on stderr and stdout from the command, and
        the contents of the output files.
        """
        # This may have ended too soon
        log.debug( 'task %s for job %d ended; exit code: %d' 
                 % (self.task_id, self.job_id, 
                    tool_exit_code if tool_exit_code != None else -256 ) )
        # default post job setup_external_metadata
        self.sa_session.expunge_all()
        task = self.get_task()
        # if the job was deleted, don't finish it
        if task.state == task.states.DELETED:
            # Job was deleted by an administrator
            if self.app.config.cleanup_job in ( 'always', 'onsuccess' ):
                self.cleanup()
            return
        elif task.state == task.states.ERROR:
            self.fail( task.info )
            return

        # Check what the tool returned. If the stdout or stderr matched 
        # regular expressions that indicate errors, then set an error.
        # The same goes if the tool's exit code was in a given range.
        if ( self.check_tool_output( stdout, stderr, tool_exit_code, task ) ):
            task.state = task.states.OK
        else: 
            task.state = task.states.ERROR

        # Save stdout and stderr
        if len( stdout ) > 32768:
            log.error( "stdout for task %d is greater than 32K, only first part will be logged to database" % task.id )
        task.stdout = stdout[:32768]
        if len( stderr ) > 32768:
            log.error( "stderr for job %d is greater than 32K, only first part will be logged to database" % task.id )
        task.stderr = stderr[:32768]
        task.exit_code = tool_exit_code
        task.command_line = self.command_line
        self.sa_session.flush()

    def cleanup( self ):
        # There is no task cleanup.  The job cleans up for all tasks.
        pass

    def get_command_line( self ):
        return self.command_line

    def get_session_id( self ):
        return self.session_id

    def get_output_file_id( self, file ):
        # There is no permanent output file for tasks.
        return None

    def get_tool_provided_job_metadata( self ):
        # DBTODO Handle this as applicable for tasks.
        return None

    def get_dataset_finish_context( self, job_context, dataset ):
        # Handled at the parent job level.  Do nothing here.
        pass

    def check_output_sizes( self ):
        sizes = []
        output_paths = self.get_output_fnames()
        for outfile in [ str( o ) for o in output_paths ]:
            if os.path.exists( outfile ):
                sizes.append( ( outfile, os.stat( outfile ).st_size ) )
            else:
                sizes.append( ( outfile, 0 ) )
        return sizes

    def setup_external_metadata( self, exec_dir=None, tmp_dir=None, dataset_files_path=None, config_root=None, config_file=None, datatypes_config=None, set_extension=True, **kwds ):
        # There is no metadata setting for tasks.  This is handled after the merge, at the job level.
        return ""

class NoopQueue( object ):
    """
    Implements the JobQueue / JobStopQueue interface but does nothing
    """
    def put( self, *args ):
        return
    def put_stop( self, *args ):
        return
    def shutdown( self ):
        return

class ParallelismInfo(object):
    """
    Stores the information (if any) for running multiple instances of the tool in parallel
    on the same set of inputs.
    """
    def __init__(self, tag):
        self.method = tag.get('method')
        if isinstance(tag, dict):
            items = tag.iteritems()
        else:
            items = tag.attrib.items()
        self.attributes = dict([item for item in items if item[0] != 'method' ])
        if len(self.attributes) == 0:
            # legacy basic mode - provide compatible defaults
            self.attributes['split_size'] = 20
            self.attributes['split_mode'] = 'number_of_parts'<|MERGE_RESOLUTION|>--- conflicted
+++ resolved
@@ -92,25 +92,17 @@
 
     def can_split( self ):
         # Should the job handler split this job up?
-<<<<<<< HEAD
         return self.app.config.use_tasked_jobs and (self.tool.parallelism or self.get_job().get_param_values(self.app).get('__parallelism__', None))
-=======
-        return self.app.config.use_tasked_jobs and self.tool.parallelism
->>>>>>> 1f897d39
 
     def get_job_runner_url( self ):
         return self.job_runner_mapper.get_job_runner_url( self.params )
 
     def get_parallelism(self):
-<<<<<<< HEAD
         return self.tool.parallelism or self.__get_job_parallelism()
 
     def __get_job_parallelism(self):
         parallelism_dict = self.get_job().get_param_values(self.app).get('__parallelism__')
         return ParallelismInfo(parallelism_dict)
-=======
-        return self.tool.parallelism
->>>>>>> 1f897d39
 
     # legacy naming
     get_job_runner = get_job_runner_url
