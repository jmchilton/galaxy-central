--- conflicted
+++ resolved
@@ -132,18 +132,6 @@
                 # Just include those files f in the output list for which the 
                 # file f exists; some files may not exist if a task fails.
                 output_files = [ f for f in output_files if os.path.exists(f) ]
-<<<<<<< HEAD
-                # First two args to merge always output_files and path of dataset. More
-                # complicated merge methods may require more parameters. Set those up here.
-                extra_merge_arg_names = inspect.getargspec( output_type.merge ).args[2:]
-                extra_merge_args = {}
-                if "output_dataset" in extra_merge_arg_names:
-                    extra_merge_args["output_dataset"] = output_dataset
-                log.debug('files %s ' % output_files)
-                output_type.merge(output_files, output_file_name, **extra_merge_args)
-                log.debug('merge finished: %s' % output_file_name)
-                pass # TODO: merge all the files
-=======
                 if output_files:
                     log.debug('files %s ' % output_files)
                     if len(output_files) < len(task_dirs):
@@ -162,7 +150,6 @@
                           % (output_file_name, len(task_dirs))
                     log.debug(msg)
                     stderr += msg + "\n"
->>>>>>> fd38d61b
             elif output in pickone_outputs:
                 # just pick one of them
                 if output not in pickone_done:
