--- conflicted
+++ resolved
@@ -3,7 +3,6 @@
 
 """
 import logging
-<<<<<<< HEAD
 import threading, random, string, re, binascii, pickle, time, datetime, math, re, os
 
 # Older py compatibility
@@ -16,9 +15,6 @@
     from hashlib import md5
 except ImportError:
     from md5 import new as md5
-=======
-import threading, sets, random, string, md5, re, binascii, pickle, time, datetime, math, re, os, sys
->>>>>>> 1d290e94
 
 import pkg_resources
 
