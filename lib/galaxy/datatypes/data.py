--- conflicted
+++ resolved
@@ -1002,9 +1002,6 @@
             text = unicode( '\n'.join( lines ), 'utf-8' )
         except UnicodeDecodeError:
             text = "binary/unknown file"
-<<<<<<< HEAD
-    return text
-=======
     return text
 
 
@@ -1028,4 +1025,3 @@
         singleton_types = tuple([datatype.singleton_type for datatype in datatypes if isinstance(datatype, CompositeMultifile)])
         composite_match = isinstance(singleton_query_type, tuple([singleton_type.__class__ for singleton_type in singleton_types]))
         return composite_match
->>>>>>> bf7f63c2
