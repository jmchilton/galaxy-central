--- conflicted
+++ resolved
@@ -2,10 +2,6 @@
 Binary classes
 """
 
-<<<<<<< HEAD
-
-=======
->>>>>>> 5d10d17a
 import binascii
 import data
 import gzip
@@ -15,27 +11,17 @@
 import struct
 import subprocess
 import tempfile
-<<<<<<< HEAD
-
-=======
 import zipfile
 
 from urllib import urlencode, quote_plus
->>>>>>> 5d10d17a
 from galaxy import eggs
 eggs.require( "bx-python" )
 
 from bx.seq.twobit import TWOBIT_MAGIC_NUMBER, TWOBIT_MAGIC_NUMBER_SWAP, TWOBIT_MAGIC_SIZE
 
-<<<<<<< HEAD
-from galaxy.datatypes import metadata
-from galaxy.datatypes.metadata import MetadataElement
-
-=======
 from galaxy.datatypes.metadata import MetadataElement
 from galaxy.datatypes import metadata
 from galaxy.datatypes.sniff import *
->>>>>>> 5d10d17a
 
 log = logging.getLogger(__name__)
 
