import shutil, StringIO, operator, urllib, gzip, tempfile
from galaxy import util, datatypes
from galaxy.web.base.controller import *
from galaxy.datatypes import sniff
from galaxy.security import RBACAgent
import galaxy.model
from galaxy.model.orm import *
from xml.sax.saxutils import escape, unescape
import pkg_resources
pkg_resources.require( "SQLAlchemy >= 0.4" )
import sqlalchemy as sa

import logging
log = logging.getLogger( __name__ )

entities = { '@': 'FuNkYaT' }
unentities = { 'FuNkYaT' : '@' }
no_privilege_msg = "You must have Galaxy administrator privileges to use this feature."

class Admin( BaseController ):
    def user_is_admin( self, trans ):
        admin_users = trans.app.config.get( "admin_users", "" ).split( "," )
        if not admin_users:
            return False
        user = trans.get_user()
        if not user:
            return False
        if not user.email in admin_users:
            return False
        return True
    @web.expose
    def index( self, trans, **kwd ):
        if not self.user_is_admin( trans ):
            return trans.show_error_message( no_privilege_msg )
        params = util.Params( kwd )
        msg = params.msg
        return trans.fill_template( '/admin/index.mako', msg=msg )
    @web.expose
    def center( self, trans, **kwd ):
        if not self.user_is_admin( trans ):
            return trans.show_error_message( no_privilege_msg )
        return trans.fill_template( '/admin/center.mako' )
    @web.expose
    def reload_tool( self, trans, **kwd ):
        if not self.user_is_admin( trans ):
            return trans.show_error_message( no_privilege_msg )
        params = util.Params( kwd )
        msg = params.msg
        return trans.fill_template( '/admin/reload_tool.mako', toolbox=self.app.toolbox, msg=msg )
    @web.expose
    def tool_reload( self, trans, tool_version=None, **kwd ):
        if not self.user_is_admin( trans ):
            return trans.show_error_message( no_privilege_msg )
        params = util.Params( kwd )
        tool_id = params.tool_id
        self.app.toolbox.reload( tool_id )
        msg = 'Reloaded tool: ' + tool_id
        return trans.fill_template( '/admin/reload_tool.mako', toolbox=self.app.toolbox, msg=msg )
    
    # Galaxy Role Stuff
    @web.expose
    def roles( self, trans, **kwd ):
        if not self.user_is_admin( trans ):
            return trans.show_error_message( no_privilege_msg )
        params = util.Params( kwd )
        msg = params.msg
        return trans.fill_template( '/admin/dataset_security/roles.mako',
                                    roles=trans.app.model.Role.query() \
                                    .filter( trans.app.model.Role.table.c.type != trans.app.model.Role.types.PRIVATE ) \
                                    .order_by( trans.app.model.Role.table.c.name ).all(),
                                    msg=msg )
    @web.expose
    def create_role( self, trans, **kwd ):
        if not self.user_is_admin( trans ):
            return trans.show_error_message( no_privilege_msg )
        params = util.Params( kwd )
        msg = params.msg
        users=trans.app.model.User.query().order_by( trans.app.model.User.table.c.email ).all()
        groups = trans.app.model.Group.query() \
                .filter( galaxy.model.Group.table.c.deleted==False ) \
                .order_by( trans.app.model.Group.table.c.name ) \
                .all()
        return trans.fill_template( '/admin/dataset_security/role_create.mako', 
                                    users=users,
                                    groups=groups,
                                    msg=msg )
    @web.expose
    def new_role( self, trans, **kwd ):
        if not self.user_is_admin( trans ):
            return trans.show_error_message( no_privilege_msg )
        params = util.Params( kwd )
        msg = params.msg
        name = params.name
        description = params.description
        if not name or not description:
            msg = "Please enter a name and a description"
            trans.response.send_redirect( '/admin/create_role?msg=%s' % msg )
        elif trans.app.model.Role.filter_by( name=name ).first():
            msg = "A role with that name already exists"
            trans.response.send_redirect( '/admin/create_role?msg=%s' % msg )
        else:
            # Create the role
            role = galaxy.model.Role( name=name,
                                      description=description,
                                      type=trans.app.model.Role.types.ADMIN )
            role.flush()
            # Add the users
            users = listify( params.users )
            for user_id in users:
                user = galaxy.model.User.get( user_id )
                # Create the UserRoleAssociation
                ura = galaxy.model.UserRoleAssociation( user, role )
                ura.flush()
            # Add the groups
            groups = listify( params.groups )
            for group_id in groups:
                group = galaxy.model.Group.get( group_id )
                # Create the GroupRoleAssociation
                gra = galaxy.model.GroupRoleAssociation( group, role )
                gra.flush()
            msg = "The new role has been created with %s associated users and %s associated groups" % ( str( len( users ) ), str( len( groups ) ) )
            trans.response.send_redirect( '/admin/roles?msg=%s' % msg )
    @web.expose
    def role( self, trans, **kwd ):
        if not self.user_is_admin( trans ):
            return trans.show_error_message( no_privilege_msg )
        params = util.Params( kwd )
        msg = params.msg
        role = trans.app.model.Role.get( int( params.role_id ) )
        in_users = []
        out_users = []
        in_groups = []
        out_groups = []
        for user in trans.app.model.User.query().order_by( trans.app.model.User.table.c.email ).all():
            if user in [ x.user for x in role.users ]:
                in_users.append( ( user.id, user.email ) )
            else:
                out_users.append( ( user.id, user.email ) )
        for group in trans.app.model.Group.query().order_by( trans.app.model.Group.table.c.name ).all():
            if group in [ x.group for x in role.groups ]:
                in_groups.append( ( group.id, group.name ) )
            else:
                out_groups.append( ( group.id, group.name ) )
        # Build a list of tuples that are LibraryFolderDatasetAssociationss followed by a list of actions
        # whose ActionDatasetRoleAssociation is associated with the Role
        # [ ( LibraryFolderDatasetAssociation [ action, action ] ) ]
        library_dataset_actions = {}
        for adra in role.actions:
            for lfda in trans.app.model.LibraryFolderDatasetAssociation \
                            .filter( trans.app.model.LibraryFolderDatasetAssociation.dataset_id==adra.dataset_id ) \
                            .all():
                root_found = False
                folder_path = ''
                folder = lfda.folder
                while not root_found:
                    folder_path = '%s / %s' % ( folder.name, folder_path )
                    if not folder.parent:
                        root_found = True
                    else:
                        folder = folder.parent
                folder_path = '%s %s' % ( folder_path, lfda.name )
                library = trans.app.model.Library.filter( trans.app.model.Library.table.c.root_folder_id == folder.id ).first()
                if library not in library_dataset_actions:
                    library_dataset_actions[ library ] = {}
                try:
                    library_dataset_actions[ library ][ folder_path ].append( adra.action )
                except:
                    library_dataset_actions[ library ][ folder_path ] = [ adra.action ]
        return trans.fill_template( '/admin/dataset_security/role.mako',
                                    role=role,
                                    in_users=in_users,
                                    out_users=out_users,
                                    in_groups=in_groups,
                                    out_groups=out_groups,
                                    library_dataset_actions=library_dataset_actions,
                                    msg=msg )
    @web.expose
    def role_members_edit( self, trans, **kwd ):
        if not self.user_is_admin( trans ):
            return trans.show_error_message( no_privilege_msg )
        params = util.Params( kwd )
        msg = params.msg
        role = galaxy.model.Role.get( int( params.role_id ) )
        in_users = [ trans.app.model.User.get( x ) for x in listify( params.in_users ) ]
        for ura in role.users:
            user = trans.app.model.User.get( ura.user_id )
            if user not in in_users:
                # Delete DefaultUserPermissions for previously associated users that have been removed from the role
                for dup in user.default_permissions:
                    if role == dup.role:
                        dup.delete()
                        dup.flush()
                # Delete DefaultHistoryPermissions for previously associated users that have been removed from the role
                for history in user.histories:
                    for dhp in history.default_permissions:
                        if role == dhp.role:
                            dhp.delete()
                            dhp.flush()
        in_groups = [ trans.app.model.Group.get( x ) for x in listify( params.in_groups ) ]
        trans.app.security_agent.set_entity_role_associations( roles=[ role ], users=in_users, groups=in_groups )
        role.refresh()
        msg = "The role has been updated with %s associated users and %s associated groups" % ( str( len( in_users ) ), str( len( in_groups ) ) )
        trans.response.send_redirect( '/admin/roles?msg=%s' % msg )
    @web.expose
    def mark_role_deleted( self, trans, **kwd ):
        if not self.user_is_admin( trans ):
            return trans.show_error_message( no_privilege_msg )
        params = util.Params( kwd )
        msg = params.msg
        role = galaxy.model.Role.get( int( params.role_id ) )
        role.deleted = True
        role.flush()
        msg = "The role has been marked as deleted."
        trans.response.send_redirect( '/admin/roles?msg=%s' % msg )
    @web.expose
    def deleted_roles( self, trans, **kwd ):
        if not self.user_is_admin( trans ):
            return trans.show_error_message( no_privilege_msg )
        params = util.Params( kwd )
        msg = params.msg
        # Build a list of tuples which are roles followed by lists of groups and users
        # [ ( role, [ group, group, group ], [ user, user ] ), ( role, [ group, group ], [ user ] ) ]
        roles_groups_users = []
        roles = galaxy.model.Role.query() \
            .filter( galaxy.model.Role.table.c.deleted==True ) \
            .order_by( galaxy.model.Role.table.c.name ) \
            .all()
        for role in roles:
            groups = []
            for gra in role.groups:
                groups.append( galaxy.model.Group.get( gra.group_id ) )
            users = []
            for ura in role.users:
                users.append( galaxy.model.User.get( ura.user_id ) )
            roles_groups_users.append( ( role, groups, users ) )
        return trans.fill_template( '/admin/dataset_security/deleted_roles.mako', 
                                    roles_groups_users=roles_groups_users, 
                                    msg=msg )
    @web.expose
    def undelete_role( self, trans, **kwd ):
        if not self.user_is_admin( trans ):
            return trans.show_error_message( no_privilege_msg )
        params = util.Params( kwd )
        msg = params.msg
        role = galaxy.model.Role.get( int( params.role_id ) )
        role.deleted = False
        role.flush()
        msg = "The role has been marked as not deleted."
        trans.response.send_redirect( '/admin/roles?msg=%s' % msg )
    @web.expose
    def purge_role( self, trans, **kwd ):
        if not self.user_is_admin( trans ):
            return trans.show_error_message( no_privilege_msg )
        params = util.Params( kwd )
        msg = params.msg
        role = galaxy.model.Role.get( int( params.role_id ) )
        # Delete UserRoleAssociations
        for ura in role.users:
            user = trans.app.model.User.get( ura.user_id )
            # Delete DefaultUserPermissions for associated users
            for dup in user.default_permissions:
                if role == dup.role:
                    dup.delete()
                    dup.flush()
            # Delete DefaultHistoryPermissions for associated users
            for history in user.histories:
                for dhp in history.default_permissions:
                    if role == dhp.role:
                        dhp.delete()
                        dhp.flush()
            ura.delete()
            ura.flush()
        # Delete GroupRoleAssociations
        for gra in role.groups:
            gra.delete()
            gra.flush()
        # Delete the Role
        role.delete()
        role.flush()
        msg = "The role has been purged from the database."
        trans.response.send_redirect( '/admin/deleted_roles?msg=%s' % msg )

    # Galaxy Group Stuff
    @web.expose
    def groups( self, trans, **kwd ):
        if not self.user_is_admin( trans ):
            return trans.show_error_message( no_privilege_msg )
        params = util.Params( kwd )
        msg = params.msg
        # Build a list of tuples which are groups followed by lists of members and roles
        # [ ( group, [ member, member, member ], [ role, role ] ), ( group, [ member, member ], [ role ] ) ]
        groups_members_roles = []
        groups = galaxy.model.Group.query() \
            .filter( galaxy.model.Group.table.c.deleted==False ) \
            .order_by( galaxy.model.Group.table.c.name ) \
            .all()
        for group in groups:
            members = []
            for uga in group.members:
                members.append( galaxy.model.User.get( uga.user_id ) )
            roles = []
            for gra in group.roles:
                roles.append( galaxy.model.Role.get( gra.role_id ) )
            groups_members_roles.append( ( group, members, roles ) )
        return trans.fill_template( '/admin/dataset_security/groups.mako', 
                                    groups_members_roles=groups_members_roles, 
                                    msg=msg )
    @web.expose
    def create_group( self, trans, **kwd ):
        if not self.user_is_admin( trans ):
            return trans.show_error_message( no_privilege_msg )
        params = util.Params( kwd )
        msg = params.msg
        users=trans.app.model.User.query().order_by( trans.app.model.User.table.c.email ).all()
        roles = trans.app.model.Role.query() \
                .filter( and_( galaxy.model.Role.table.c.deleted == False, 
                               galaxy.model.Role.table.c.type != trans.app.model.Role.types.PRIVATE ) ) \
                .order_by( trans.app.model.Role.table.c.name ) \
                .all()
        return trans.fill_template( '/admin/dataset_security/group_create.mako', 
                                    users=users,
                                    roles=roles,
                                    msg=msg )
    @web.expose
    def new_group( self, trans, **kwd ):
        if not self.user_is_admin( trans ):
            return trans.show_error_message( no_privilege_msg )
        params = util.Params( kwd )
        msg = params.msg
        name = params.name
        if not name:
            msg = "Please enter a name"
            trans.response.send_redirect( '/admin/create_group?msg=%s' % msg )
        elif trans.app.model.Group.filter_by( name=name ).first():
            msg = "A group with that name already exists"
            trans.response.send_redirect( '/admin/create_group?msg=%s' % msg )
        else:
            # Create the group
            group = galaxy.model.Group( name )
            group.flush()
            # Add the members
            members = listify( params.members )
            for user_id in members:
                user = galaxy.model.User.get( user_id )
                # Create the UserGroupAssociation
                uga = galaxy.model.UserGroupAssociation( user, group )
                uga.flush()
            # Add the roles
            roles = params.roles
            if roles and not isinstance( roles, list ):
                roles = [ roles ]
            elif roles is None:
                roles = []
            for role_id in roles:
                role = galaxy.model.Role.get( role_id )
                # Create the GroupRoleAssociation
                gra = galaxy.model.GroupRoleAssociation( group, role )
                gra.flush()
            msg = "The new group has been created with %s members and %s associated roles" % ( str( len( members ) ), str( len( roles ) ) )
            trans.response.send_redirect( '/admin/groups?msg=%s' % msg )
    @web.expose
    def group_members_edit( self, trans, **kwd ):
        if not self.user_is_admin( trans ):
            return trans.show_error_message( no_privilege_msg )
        params = util.Params( kwd )
        msg = params.msg
        group = galaxy.model.Group.get( int( params.group_id ) )
        members = []
        for uga in group.members:
            members.append ( galaxy.model.User.get( uga.user_id ) )
        return trans.fill_template( '/admin/dataset_security/group_members_edit.mako', 
                                    group=group,
                                    members=members,
                                    users=galaxy.model.User.query().order_by( galaxy.model.User.table.c.email ).all(),
                                    msg=msg )
    @web.expose
    def update_group_members( self, trans, **kwd ):
        if not self.user_is_admin( trans ):
            return trans.show_error_message( no_privilege_msg )
        params = util.Params( kwd )
        group_id = int( params.group_id )
        members = listify( params.members )
        group = galaxy.model.Group.get( group_id )
        # This is tricky since we have default association tables with
        # records referring to members of this group.  Because of this,
        # we'll need to handle changes to the member list rather than the
        # simpler approach of deleting all existing members and creating 
        # new records for user_ids in the received members param.
        # First remove existing members that are not in the received members param
        for uga in group.members:
            if uga.user_id not in members:
                # Delete the UserGroupAssociation
                uga.delete()
                uga.flush()
        # Then add all new members to the group
        for user_id in members:
            user = galaxy.model.User.get( user_id )
            if user not in group.members:
                uga = galaxy.model.UserGroupAssociation( user, group )
                uga.flush()
        msg = "Group membership has been updated with a total of %s members" % len( members )
        trans.response.send_redirect( '/admin/groups?msg=%s' % msg )
    # TODO: We probably don't want the following 2 methods since managing roles should be
    # restricted to the Role page due to private roles and rules governing them
    @web.expose
    def group_roles_edit( self, trans, **kwd ):
        if not self.user_is_admin( trans ):
            return trans.show_error_message( no_privilege_msg )
        params = util.Params( kwd )
        msg = params.msg
        group = galaxy.model.Group.get( int( params.group_id ) )
        group_roles = []
        for gra in group.roles:
            group_roles.append ( galaxy.model.Role.get( gra.role_id ) )
        return trans.fill_template( '/admin/dataset_security/group_roles_edit.mako', 
                                    group=group,
                                    group_roles=group_roles,
                                    roles=galaxy.model.Role.query().order_by( galaxy.model.Role.table.c.name ).all(),
                                    msg=msg )
    @web.expose
    def update_group_roles( self, trans, **kwd ):
        if not self.user_is_admin( trans ):
            return trans.show_error_message( no_privilege_msg )
        params = util.Params( kwd )
        group_id = int( params.group_id )
        roles = listify( params.roles )
        group = galaxy.model.Group.get( group_id )
        # This is tricky since we have default association tables with
        # records referring to members of this group.  Because of this,
        # we'll need to handle changes to the member list rather than the
        # simpler approach of deleting all existing members and creating 
        # new records for user_ids in the received members param.
        # First remove existing members that are not in the received members param
        for gra in group.roles:
            if gra.role_id not in roles:
                # Delete the GroupRoleAssociation
                gra.delete()
                gra.flush()
        # Then add all new roles to the group
        for role_id in roles:
            role = galaxy.model.Role.get( role_id )
            if role not in group.roles:
                gra = galaxy.model.GroupRoleAssociation( group, role )
                gra.flush()
        msg = "Group updated with a total of %s associated roles" % len( roles )
        trans.response.send_redirect( '/admin/groups?msg=%s' % msg )
    @web.expose
    def mark_group_deleted( self, trans, **kwd ):
        if not self.user_is_admin( trans ):
            return trans.show_error_message( no_privilege_msg )
        params = util.Params( kwd )
        msg = params.msg
        group = galaxy.model.Group.get( int( params.group_id ) )
        group.deleted = True
        group.flush()
        msg = "The group has been marked as deleted."
        trans.response.send_redirect( '/admin/groups?msg=%s' % msg )
    @web.expose
    def deleted_groups( self, trans, **kwd ):
        if not self.user_is_admin( trans ):
            return trans.show_error_message( no_privilege_msg )
        params = util.Params( kwd )
        msg = params.msg
        # Build a list of tuples which are groups followed by lists of members and roles
        # [ ( group, [ member, member, member ], [ role, role ] ), ( group, [ member, member ], [ role ] ) ]
        groups_members_roles = []
        groups = galaxy.model.Group.query() \
            .filter( galaxy.model.Group.table.c.deleted==True ) \
            .order_by( galaxy.model.Group.table.c.name ) \
            .all()
        for group in groups:
            members = []
            for uga in group.members:
                members.append( galaxy.model.User.get( uga.user_id ) )
            roles = []
            for gra in group.roles:
                roles.append( galaxy.model.Role.get( gra.role_id ) )
            groups_members_roles.append( ( group, members, roles ) )
        return trans.fill_template( '/admin/dataset_security/deleted_groups.mako', 
                                    groups_members_roles=groups_members_roles, 
                                    msg=msg )
    @web.expose
    def undelete_group( self, trans, **kwd ):
        if not self.user_is_admin( trans ):
            return trans.show_error_message( no_privilege_msg )
        params = util.Params( kwd )
        msg = params.msg
        group = galaxy.model.Group.get( int( params.group_id ) )
        group.deleted = False
        group.flush()
        msg = "The group has been marked as not deleted."
        trans.response.send_redirect( '/admin/groups?msg=%s' % msg )
    @web.expose
    def purge_group( self, trans, **kwd ):
        if not self.user_is_admin( trans ):
            return trans.show_error_message( no_privilege_msg )
        params = util.Params( kwd )
        msg = params.msg
        group = galaxy.model.Group.get( int( params.group_id ) )
        # Delete UserGroupAssociations
        for uga in group.users:
            uga.delete()
            uga.flush()
        # Delete GroupRoleAssociations
        for gra in group.roles:
            gra.delete()
            gra.flush()
        # Delete the Group
        group.delete()
        group.flush()
        msg = "The group has been purged from the database."
        trans.response.send_redirect( '/admin/deleted_groups?msg=%s' % msg )

    # Galaxy User Stuff
    @web.expose
    def users( self, trans, **kwd ):
        if not self.user_is_admin( trans ):
            return trans.show_error_message( no_privilege_msg )
        params = util.Params( kwd )
        msg = params.msg
        # Build a list of tuples which are users followed by lists of groups and roles
        # [ ( user, [ group, group, group ], [ role, role ] ), ( user, [ group, group ], [ role ] ) ]
        users_groups_roles = []
        users = trans.app.model.User.query().order_by( trans.app.model.User.table.c.email ).all()
        for user in users:
            groups = []
            for uga in user.groups:
                groups.append( galaxy.model.Group.get( uga.group_id ) )
            roles = []
            for ura in user.non_private_roles:
                roles.append( galaxy.model.Role.get( ura.role_id ) )
            users_groups_roles.append( ( user, groups, roles ) )
        return trans.fill_template( '/admin/dataset_security/users.mako',
                                    users_groups_roles=users_groups_roles,
                                    msg=msg )
    @web.expose
    def user( self, trans, **kwd ):
        if not self.user_is_admin( trans ):
            return trans.show_error_message( no_privilege_msg )
        params = util.Params( kwd )
        user_id = params.user_id
        msg = params.msg
        user = trans.app.model.User.get( user_id )
        # Get the groups and roles to which the user belongs
        groups = trans.app.model.Group.query() \
                    .select_from( ( outerjoin( trans.app.model.Group, trans.app.model.UserGroupAssociation ) ) \
                    .outerjoin( trans.app.model.User ) ) \
                    .filter( and_( trans.app.model.Group.deleted == False, trans.app.model.User.id == user_id ) ) \
                    .order_by( trans.app.model.Group.table.c.name ) \
                    .all()
        roles = user.all_roles()
        return trans.fill_template( '/admin/dataset_security/user.mako', 
                                    user=user, 
                                    groups=groups,
                                    roles=roles,
                                    msg=msg )
    @web.expose
    def user_groups_edit( self, trans, **kwd ):
        if not self.user_is_admin( trans ):
            return trans.show_error_message( no_privilege_msg )
        params = util.Params( kwd )
        msg = params.msg
        user = galaxy.model.User.get( int( params.user_id ) )
        user_groups = []
        for uga in user.groups:
            user_groups.append ( galaxy.model.Group.get( uga.group_id ) )
        groups = galaxy.model.Group.query() \
            .filter( galaxy.model.Group.table.c.deleted==False ) \
            .order_by( galaxy.model.Group.table.c.name ) \
            .all()
        return trans.fill_template( '/admin/dataset_security/user_groups_edit.mako', 
                                    user=user,
                                    user_groups=user_groups,
                                    groups=groups,
                                    msg=msg )
    @web.expose
    def update_user_groups( self, trans, **kwd ):
        if not self.user_is_admin( trans ):
            return trans.show_error_message( no_privilege_msg )
        params = util.Params( kwd )
        user_id = int( params.user_id )
        groups = listify( params.groups )
        user = galaxy.model.User.get( user_id )
        # First remove existing UserGroupAssociations that are not in the received groups param
        for uga in user.groups:
            if uga.group_id not in groups:
                # Delete the UserGroupAssociation
                uga.delete()
                uga.flush()
        # Then add all new groups to the user
        for group_id in groups:
            group = galaxy.model.Group.get( group_id )
            if group not in user.groups:
                uga = galaxy.model.UserGroupAssociation( user, group )
                uga.flush()
        msg = "The user now belongs to a total of %s groups" % len( groups )
        trans.response.send_redirect( '/admin/users?msg=%s' % msg )

    # Galaxy Library Stuff
    @web.expose
    def library_browser( self, trans, **kwd ):
        ## TODO: "show deleted libraries" toggle?
        if not self.user_is_admin( trans ):
            return trans.show_error_message( no_privilege_msg )
        if 'message' in kwd:
            message = kwd['message']
        else:
            message = None
        return trans.fill_template( '/admin/library/browser.mako', libraries=trans.app.model.Library.filter_by( deleted=False ).all(), message = message )
    libraries = library_browser
    @web.expose
    def library( self, trans, id=None, **kwd ):
        if not self.user_is_admin( trans ):
            return trans.show_error_message( no_privilege_msg )
        if not id and 'new' not in kwd:
            return trans.show_error_message( "Galaxy can't perform a library action if you don't specify a library" )
        if 'new' not in kwd:
            library = trans.app.model.Library.get( id )
        params = util.Params( kwd )
        if 'new' in kwd:
            if params.new == 'submitted':
                library = trans.app.model.Library( name = util.restore_text( params.name ), description = util.restore_text( params.description ) )
                root_folder = trans.app.model.LibraryFolder( name = util.restore_text( params.name ), description = "" )
                root_folder.flush()
                library.root_folder = root_folder
                library.flush()
                return trans.response.send_redirect( web.url_for( action='library_browser' ) )
            return trans.show_form( 
                web.FormBuilder( action = web.url_for(), title = "Create a new Library", name="library", submit_text = "Create" )
                    .add_text( name = "name", label = "Name", value = "New Library" )
                    .add_text( name = "description", label = "Description", value = "" )
                    .add_input( 'hidden', '', 'new', 'submitted', use_label = False  ) )
        elif 'rename' in kwd:
            if params.rename == 'submitted':
                if 'root_folder' in kwd:
                    root_folder = library.root_folder
                    root_folder.name = util.restore_text( params.name )
                    root_folder.flush()
                library.name = util.restore_text( params.name )
                library.description = util.restore_text( params.description )
                library.flush()
                return trans.response.send_redirect( web.url_for( action='library_browser' ) )
            return trans.show_form( 
                web.FormBuilder( action = web.url_for(), title = "Edit library name and description", name = "library", submit_text = "Save" )
                    .add_text( name = "name", label = "Name", value = library.name )
                    .add_text( name = "description", label = "Description", value = library.description )
                    .add_input( 'checkbox', 'Also change the root folder\'s name', 'root_folder' )
                    .add_input( 'hidden', '', 'rename', 'submitted', use_label = False  )
                    .add_input( 'hidden', '', 'id', id, use_label = False  ) )
        elif 'delete' in kwd:
            def delete_folder( folder ):
                for subfolder in folder.active_folders:
                    delete_folder( subfolder )
                for dataset in folder.active_datasets:
                    dataset.deleted = True
                    dataset.flush()
                folder.deleted = True
                folder.flush()
            delete_folder( library.root_folder )
            library.deleted = True
            library.flush()
            return trans.response.send_redirect( web.url_for( action='library_browser' ) )
        else:
            return trans.show_error_message( "Galaxy can't perform a library action if you don't specify an action" )
    @web.expose
    def folder( self, trans, id=None, **kwd ):
        if not self.user_is_admin( trans ):
            return trans.show_error_message( no_privilege_msg )
        if not id:
            return trans.show_error_message( "Galaxy can't perform a folder action if you don't specify a folder" )
        params = util.Params( kwd )
        folder = trans.app.model.LibraryFolder.get( id )
        if 'new' in kwd:
            if params.new == 'submitted':
                new_folder = trans.app.model.LibraryFolder( name = util.restore_text( params.name ), description = util.restore_text( params.description ) )
                # We are associating the last used genome_build with folders, so we will always
                # initialize a new folder with the first dbkey in util.dbnames which is currently
                # ?    unspecified (?)
                new_folder.genome_build = util.dbnames.default_value
                folder.add_folder( new_folder )
                new_folder.flush()
                return trans.response.send_redirect( web.url_for( action='library_browser' ) )
            return trans.show_form( 
                web.FormBuilder( action = web.url_for(), title = "Create a new folder", name="folder", submit_text = "Create" )
                    .add_text( name = "name", label = "Name", value = "New Folder" )
                    .add_text( name = "description", label = "Description", value = "" )
                    .add_input( 'hidden', '', 'new', 'submitted', use_label = False  )
                    .add_input( 'hidden', '', 'id', id, use_label = False  ) )
        elif 'rename' in kwd:
            if params.rename == 'submitted':
                folder.name = util.restore_text( params.name )
                folder.description = util.restore_text( params.description )
                folder.flush()
                return trans.response.send_redirect( web.url_for( action='library_browser' ) )
            return trans.show_form( 
                web.FormBuilder( action = web.url_for(), title = "Edit folder name and description", name = "folder", submit_text = "Save" )
                    .add_text( name = "name", label = "Name", value = folder.name )
                    .add_text( name = "description", label = "Description", value = folder.description )
                    .add_input( 'hidden', '', 'rename', 'submitted', use_label = False  )
                    .add_input( 'hidden', '', 'id', id, use_label = False  ) )
        elif 'delete' in kwd:
            def delete_folder( folder ):
                for subfolder in folder.active_folders:
                    delete_folder( subfolder )
                for dataset in folder.active_datasets:
                    dataset.deleted = True
                    dataset.flush()
                folder.deleted = True
                folder.flush()
            delete_folder( folder )
            return trans.response.send_redirect( web.url_for( action='library_browser' ) )
        else:
            return trans.show_error_message( "Galaxy can't perform a folder action if you don't specify an action" )
    @web.expose
    def dataset( self, trans, id=None, name="Unnamed", info='no info', extension=None, folder_id=None, dbkey=None, **kwd ):
        if not self.user_is_admin( trans ):
            return trans.show_error_message( no_privilege_msg )
        if isinstance( dbkey, list ):
            last_used_build = dbkey[0]
        else:
            last_used_build = dbkey
        if folder_id and not last_used_build:
            folder = trans.app.model.LibraryFolder.get( folder_id )
            last_used_build = folder.genome_build
        data_files = []
        params = util.Params( kwd )
        msg = params.msg

        # add_file method
        def add_file( file_obj, name, extension, dbkey, last_used_build, roles, info='no info', space_to_tab=False ):
            data_type = None
            temp_name = sniff.stream_to_file( file_obj )

            # See if we have a gzipped file, which, if it passes our restrictions, we'll uncompress on the fly.
            is_gzipped, is_valid = self.check_gzip( temp_name )
            if is_gzipped and not is_valid:
                raise BadFileException( "you attempted to upload an inappropriate file." )
            elif is_gzipped and is_valid:
                # We need to uncompress the temp_name file
                CHUNK_SIZE = 2**20 # 1Mb   
                fd, uncompressed = tempfile.mkstemp()   
                gzipped_file = gzip.GzipFile( temp_name )
                while 1:
                    try:
                        chunk = gzipped_file.read( CHUNK_SIZE )
                    except IOError:
                        os.close( fd )
                        os.remove( uncompressed )
                        raise BadFileException( 'problem decompressing gzipped data.' )
                    if not chunk:
                        break
                    os.write( fd, chunk )
                os.close( fd )
                gzipped_file.close()
                # Replace the gzipped file with the decompressed file
                shutil.move( uncompressed, temp_name )
                name = name.rstrip( '.gz' )
                data_type = 'gzip'

            if space_to_tab:
                line_count = sniff.convert_newlines_sep2tabs( temp_name )
            else:
                line_count = sniff.convert_newlines( temp_name )
            if extension == 'auto':
                data_type = sniff.guess_ext( temp_name, sniff_order=trans.app.datatypes_registry.sniff_order )    
            else:
                data_type = extension
            dataset = trans.app.model.LibraryFolderDatasetAssociation( name=name, 
                                                                       info=info, 
                                                                       extension=data_type, 
                                                                       dbkey=dbkey, 
                                                                       create_dataset=True )
            folder = trans.app.model.LibraryFolder.get( folder_id )
            folder.add_dataset( dataset, genome_build=last_used_build )
            dataset.flush()
            if roles:
                for role in roles:
                    adra = galaxy.model.ActionDatasetRoleAssociation( RBACAgent.permitted_actions.DATASET_ACCESS.action, dataset.dataset, role )
                    adra.flush()
            shutil.move( temp_name, dataset.dataset.file_name )
            dataset.dataset.state = dataset.dataset.states.OK
            dataset.init_meta()
            if line_count is not None:
                try:
                    dataset.set_peek( line_count=line_count )
                except:
                    dataset.set_peek()
            else:
                dataset.set_peek()
            dataset.set_size()
            if dataset.missing_meta():
                dataset.datatype.set_meta( dataset )
            trans.app.model.flush()
            return dataset
        # END add_file method

        # Dataset upload
        if 'create_dataset' in kwd:
            # Copied from upload tool action
            last_dataset_created = None
            data_file = kwd['file_data']
            url_paste = kwd['url_paste']
            server_dir = kwd.get( 'server_dir', 'None' )
            if data_file == '' and url_paste == '' and server_dir in [ 'None', '' ]:
                if trans.app.config.library_import_dir is not None:
                    msg = 'Select a file, enter a URL or Text, or select a server directory.'
                else:
                    msg = 'Select a file, enter a URL or enter Text.'
                trans.response.send_redirect( web.url_for( action='dataset', folder_id=folder_id, msg=msg ) )
            space_to_tab = False 
            if 'space_to_tab' in kwd:
                if kwd['space_to_tab'] not in ["None", None]:
                    space_to_tab = True
            roles = []
            if 'roles' in kwd:
                for role_id in listify( kwd['roles'] ):
                    roles.append( galaxy.model.Role.get( role_id ) )
            temp_name = ""
            data_list = []
            created_datasets = []
            if 'filename' in dir( data_file ):
                file_name = data_file.filename
                file_name = file_name.split( '\\' )[-1]
                file_name = file_name.split( '/' )[-1]
                last_dataset_created = add_file( data_file.file,
                                                 file_name,
                                                 extension,
                                                 dbkey,
                                                 last_used_build,
                                                 roles,
                                                 info="uploaded file",
                                                 space_to_tab=space_to_tab )
            elif url_paste not in [ None, "" ]:
                if url_paste.lower().find( 'http://' ) >= 0 or url_paste.lower().find( 'ftp://' ) >= 0:
                    url_paste = url_paste.replace( '\r', '' ).split( '\n' )
                    for line in url_paste:
                        line = line.rstrip( '\r\n' )
                        if line:
                            last_dataset_created = add_file( urllib.urlopen( line ),
                                                             line,
                                                             extension,
                                                             dbkey,
                                                             last_used_build,
                                                             roles,
                                                             info="uploaded url",
                                                             space_to_tab=space_to_tab )
                            created_datasets.append( last_dataset_created )
                else:
                    is_valid = False
                    for line in url_paste:
                        line = line.rstrip( '\r\n' )
                        if line:
                            is_valid = True
                            break
                    if is_valid:
                        last_dataset_created = add_file( StringIO.StringIO( url_paste ),
                                                         'Pasted Entry',
                                                         extension,
                                                         dbkey,
                                                         last_used_build,
                                                         roles,
                                                         info="pasted entry",
                                                         space_to_tab=space_to_tab )
            elif server_dir not in [ None, "", "None" ]:
                full_dir = os.path.join( trans.app.config.library_import_dir, server_dir )
                try:
                    files = os.listdir( full_dir )
                except:
                    log.debug( "Unable to get file list for %s" % full_dir )
                for file in files:
                    full_file = os.path.join( full_dir, file )
                    if not os.path.isfile( full_file ):
                        continue
                    last_dataset_created = add_file( open( full_file, 'rb' ),
                                                     file,
                                                     extension,
                                                     dbkey,
                                                     last_used_build,
                                                     roles,
                                                     info="imported file",
                                                     space_to_tab=space_to_tab )
                    created_datasets.append( last_dataset_created )
            if len( created_datasets ) > 1:
                trans.response.send_redirect( web.url_for(
                    action = 'library_browser',
                    message = "%i new datasets added to the library.  <a href='%s'>Click here</a> if you'd like to edit the permissions on these datasets." % (
                        len( created_datasets ),
                        web.url_for( action='dataset', id=",".join( [ str(d.id) for d in created_datasets ] ) )
                    )
                ) )
            elif last_dataset_created is not None:
                trans.response.send_redirect( web.url_for(
                    action = 'library_browser',
                    message = "New dataset added to the library.  <a href='%s'>Click here</a> if you'd like to edit the permissions or attributes on this dataset." %
                        web.url_for( action='dataset', id=last_dataset_created.id )
                ) )
            else:
                return trans.show_error_message( 'Upload failed' )

        # No dataset(s) specified, display upload form
        elif not id:
            # Send list of data formats to the form so the "extension" select list can be populated dynamically
            file_formats = trans.app.datatypes_registry.upload_file_formats
            # Send list of genome builds to the form so the "dbkey" select list can be populated dynamically
            def get_dbkey_options( last_used_build ):
                for dbkey, build_name in util.dbnames:
                    yield build_name, dbkey, ( dbkey==last_used_build )
            dbkeys = get_dbkey_options( last_used_build )
            # Send list of roles to the form so the dataset can be associated with 1 or more of them.
            roles = trans.app.model.Role.query().order_by( trans.app.model.Role.c.name ).all()
            return trans.fill_template( '/admin/library/new_dataset.mako', 
                                        folder_id=folder_id,
                                        file_formats=file_formats,
                                        dbkeys=dbkeys,
                                        last_used_build=last_used_build,
                                        roles=roles,
                                        msg=msg )
        else:
            if id.count( ',' ):
                ids = id.split(',')
                id = None
            else:
                ids = None
        # id specified, display attributes form
        if id:
            lda = trans.app.model.LibraryFolderDatasetAssociation.get( id )
            if not lda:
                return trans.show_error_message( "Invalid dataset specified" )

            # Copied from edit attributes for 'regular' datasets with some additions
            p = util.Params(kwd, safe=False)
            if p.update_roles:
                # The user clicked the Save button on the 'Associate With Roles' form
                permissions = {}
                for k, v in trans.app.model.Dataset.permitted_actions.items():
                    in_roles = [ trans.app.model.Role.get( x ) for x in listify( p.get( k + '_in', [] ) ) ]
                    permissions[ trans.app.security_agent.get_action( v.action ) ] = in_roles
                trans.app.security_agent.set_dataset_permissions( lda.dataset, permissions )
                lda.dataset.refresh()
            elif p.change:
                # The user clicked the Save button on the 'Change data type' form
                trans.app.datatypes_registry.change_datatype( lda, p.datatype )
                trans.app.model.flush()
            elif p.save:
                # The user clicked the Save button on the 'Edit Attributes' form
                lda.name  = name
                lda.info  = info
                # The following for loop will save all metadata_spec items
                for name, spec in lda.datatype.metadata_spec.items():
                    if spec.get("readonly"):
                        continue
                    optional = p.get("is_"+name, None)
                    if optional and optional == 'true':
                        # optional element... == 'true' actually means it is NOT checked (and therefore ommitted)
                        setattr( lda.metadata, name, None )
                    else:
                        setattr( lda.metadata, name, spec.unwrap( p.get ( name, None ) ) )
    
                lda.metadata.dbkey = dbkey
                lda.datatype.after_edit( lda )
                trans.app.model.flush()
                return trans.show_ok_message( "Attributes updated" )
            elif p.detect:
                # The user clicked the Auto-detect button on the 'Edit Attributes' form
                for name, spec in lda.datatype.metadata_spec.items():
                    # We need to be careful about the attributes we are resetting
                    if name not in [ 'name', 'info', 'dbkey' ]:
                        if spec.get( 'default' ):
                            setattr( lda.metadata, name, spec.unwrap( spec.get( 'default' ) ) )
                lda.datatype.set_meta( lda )
                lda.datatype.after_edit( lda )
                trans.app.model.flush()
                return trans.show_ok_message( "Attributes updated" )
            elif p.delete:
                lda.deleted = True
                lda.flush()
                trans.response.send_redirect( web.url_for( action='library_browser' ) )
            lda.datatype.before_edit( lda )
            if "dbkey" in lda.datatype.metadata_spec and not lda.metadata.dbkey:
                # Copy dbkey into metadata, for backwards compatability
                # This looks like it does nothing, but getting the dbkey
                # returns the metadata dbkey unless it is None, in which
                # case it resorts to the old dbkey.  Setting the dbkey
                # sets it properly in the metadata
                lda.metadata.dbkey = lda.dbkey
            # let's not overwrite the imported datatypes module with the variable datatypes?
            ### the built-in 'id' is overwritten in lots of places as well
            ldatatypes = [x for x in trans.app.datatypes_registry.datatypes_by_extension.iterkeys()]
            ldatatypes.sort()
            return trans.fill_template( "/admin/library/dataset.mako", 
                                        dataset=lda, 
                                        datatypes=ldatatypes,
                                        err=None,
                                        msg=msg )
        # multiple ids specfied, display multi permission form
        elif ids:
            ldas = []
            for id in [ int( id ) for id in ids ]:
                lda = trans.app.model.LibraryFolderDatasetAssociation.get( id )
                if lda is None:
                    return trans.show_error_message( 'You specified an invalid dataset' )
                ldas.append( lda )
            if len( ldas ) < 2:
                return trans.show_error_message( 'You must specify at least two datasets to modify permissions on' )
            if 'update_roles' in kwd:
                p = util.Params( kwd )
                permissions = {}
                for k, v in trans.app.model.Dataset.permitted_actions.items():
                    in_roles = [ trans.app.model.Role.get( x ) for x in listify( p.get( k + '_in', [] ) ) ]
                    permissions[ trans.app.security_agent.get_action( v.action ) ] = in_roles
                for lda in ldas:
                    trans.app.security_agent.set_dataset_permissions( lda.dataset, permissions )
                    lda.dataset.refresh()
	    # Ensure that the permissions across all datasets are
	    # identical.  Otherwise, we can't update together.
            tmp = []
            for lda in ldas:
                perms = trans.app.security_agent.get_dataset_permissions( lda.dataset )
                if perms not in tmp:
                    tmp.append( perms )
            if len( tmp ) != 1:
                return trans.show_error_message( "The datasets you selected do not have identical permissions, so they can not be updated together" )
            else:
                return trans.fill_template( "/admin/library/dataset.mako",
                                            dataset=ldas )
    @web.expose
    def add_dataset_to_folder_from_history( self, trans, ids="", folder_id=None, **kwd ):
        if not isinstance( ids, list ):
            if ids:
                ids = ids.split( "," )
            else:
                ids = []
        try:
            folder = trans.app.model.LibraryFolder.get( folder_id )
        except:
            folder = None
        if folder is None:
            return trans.show_error_message( "You must provide a valid target folder." )
        error_msg = ok_msg = ""
        dataset_names = []
        if ids:
            for data_id in ids:
                data = trans.app.model.HistoryDatasetAssociation.get( data_id )
                if data:
                    data.to_library_dataset_folder_association( target_folder = folder )
                    dataset_names.append( data.name )
                else:
                    error_msg += "A requested dataset (%s) was invalid.  " % ( data_id )
        if dataset_names:
            ok_msg = "Added datasets (%s) to the library folder." % ( ", ".join( dataset_names ) )
        return trans.fill_template( "/admin/library/add_dataset_from_history.mako", history=trans.get_history(), folder=folder, ok_msg=ok_msg, error_msg=error_msg )
        
    def check_gzip( self, temp_name ):
        """
        Utility method to check gzipped uploads
        """
        temp = open( temp_name, "U" )
        magic_check = temp.read( 2 )
        temp.close()
        if magic_check != util.gzip_magic:
            return ( False, False )
        CHUNK_SIZE = 2**15 # 32Kb
        gzipped_file = gzip.GzipFile( temp_name )
        chunk = gzipped_file.read( CHUNK_SIZE )
        gzipped_file.close()
        #if self.check_html( temp_name, chunk=chunk ) or self.check_binary( temp_name, chunk=chunk ):
        #    return( True, False )
        return ( True, True )
    @web.expose
    def datasets( self, trans, **kwd ):
        """
        The datasets method is used by the dropdown box on the admin-side library browser.
        """
        if not self.user_is_admin( trans ):
            return trans.show_error_message( no_privilege_msg )
        params = util.Params( kwd )
        if 'with-selected' in kwd:
            if not params.dataset_ids:
                return trans.show_error_message( "At least one dataset must be selected." )
            dataset_ids = listify( params.dataset_ids )
            if params.action == 'edit':
                trans.response.send_redirect( web.url_for( action = 'dataset', id = ",".join( dataset_ids ) ) )
            elif params.action == 'delete':
                for id in dataset_ids:
                    d = trans.app.model.LibraryFolderDatasetAssociation.get( id )
                    d.deleted = True
                    d.flush()
                trans.response.send_redirect( web.url_for( action = 'library_browser' ) )
            else:
                return trans.show_error_message( "Not implemented." )
        else:
<<<<<<< HEAD
            msg = 'Invalid password'
        return msg
    @web.expose
    def memdump( self, trans, ids = 'None', sorts = 'None', pages = 'None', new_id = None, new_sort = None, **kwd ):
        if self.app.memdump is None:
            return trans.show_error_message( "Memdump is not enabled (set <code>use_memdump = True</code> in universe_wsgi.ini)" )
        heap = self.app.memdump.get()
        p = util.Params( kwd )
        msg = None
        if p.dump:
            heap = self.app.memdump.get( update = True )
            msg = "Heap dump complete"
        elif p.setref:
            self.app.memdump.setref()
            msg = "Reference point set (dump to see delta from this point)"
        ids = ids.split( ',' )
        sorts = sorts.split( ',' )
        if new_id is not None:
            ids.append( new_id )
            sorts.append( 'None' )
        elif new_sort is not None:
            sorts[-1] = new_sort
        breadcrumb = "<a href='%s' class='breadcrumb'>heap</a>" % web.url_for()
        # new lists so we can assemble breadcrumb links
        new_ids = []
        new_sorts = []
        for id, sort in zip( ids, sorts ):
            new_ids.append( id )
            if id != 'None':
                breadcrumb += "<a href='%s' class='breadcrumb'>[%s]</a>" % ( web.url_for( ids=','.join( new_ids ), sorts=','.join( new_sorts ) ), id )
                heap = heap[int(id)]
            new_sorts.append( sort )
            if sort != 'None':
                breadcrumb += "<a href='%s' class='breadcrumb'>.by('%s')</a>" % ( web.url_for( ids=','.join( new_ids ), sorts=','.join( new_sorts ) ), sort )
                heap = heap.by( sort )
        ids = ','.join( new_ids )
        sorts = ','.join( new_sorts )
        if p.theone:
            breadcrumb += ".theone"
            heap = heap.theone
        return trans.fill_template( '/admin/memdump.mako', heap = heap, ids = ids, sorts = sorts, breadcrumb = breadcrumb, msg = msg )
=======
            return trans.show_error_message( "Galaxy can't operate on datasets without an operation." )
    @web.expose
    def delete_dataset( self, trans, id=None, **kwd):
        if not self.user_is_admin( trans ):
            return trans.show_error_message( no_privilege_msg )
        if id:
            # id is a LibraryFolderDatasetAssociation.id
            library_folder_dataset_assoc = trans.app.model.LibraryFolderDatasetAssociation.get( id )
            self._delete_dataset( library_folder_dataset_assoc )
            trans.log_event( "Dataset id %s deleted from library folder id %s" % ( str( id ), str( library_folder_dataset_assoc.folder.id ) ) )
            trans.response.send_redirect( web.url_for( action = 'folder', id = library_folder_dataset_assoc.folder.id, msg = 'The dataset was deleted from the folder' ) )
        return trans.show_error_message( "You did not specify a dataset to delete." )
    
    def _delete_dataset( self, library_folder_dataset_assoc ):
        #dataset = library_folder_dataset_assoc.dataset
        # TODO: assuming 1 to 1 mapping between Dataset -> LibraryFolders ( i.e., is can the same
        # dataset record be shared across LibraryFolders?
        # Confirm that things should be deleted as follows
        
        ### Deleting the base dataset will delete datasets that exist in user's histories
        ### ( LDA.dataset == HDA.dataset )
        ### Shouldn't this be a separate option?
        ### For Now, I am commenting out logic that acts on the dataset directly
        ### -- Dan:
        
        
        # Delete the LibraryFolderDatasetAssociation
        library_folder_dataset_assoc.deleted = True
        library_folder_dataset_assoc.flush()
    
    @web.expose
    def delete_folder( self, trans, id=None, **kwd):
        if not self.user_is_admin( trans ):
            return trans.show_error_message( no_privilege_msg )
        if id:
            if 'confirm' not in kwd:
                return trans.show_warn_message( 'Click <a href="%s">here</a> to confirm folder deletion.' % web.url_for( action = 'delete_folder', id = id, confirm=True ) )
            # id is a LibraryFolder.id
            folder = trans.app.model.LibraryFolder.get( id )
            self._delete_folder( folder )
            
            trans.log_event( "Folder id %s deleted." % id )
            
            if folder.library_root:
                trans.response.send_redirect( web.url_for( action = 'library', id = folder.library_root[0].id, msg = 'You have deleted the root folder.' ) )
            trans.response.send_redirect( web.url_for( action = 'folder', id = folder.parent_id, msg = 'The folder was deleted.' ) )
        return trans.show_error_message( "You did not specify a folder to delete." )
    
    def _delete_folder( self, folder ):
        for library_folder_dataset_association in folder.active_datasets:
            self._delete_dataset( library_folder_dataset_association )
        for folder in folder.active_folders:
            self._delete_folder( folder )
        folder.deleted = True
        folder.flush()
    
    @web.expose
    def delete_library( self, trans, id=None, **kwd):
        if not self.user_is_admin( trans ):
            return trans.show_error_message( no_privilege_msg )
        if id:
            if 'confirm' not in kwd:
                return trans.show_warn_message( 'Click <a href="%s">here</a> to confirm library deletion.' % web.url_for( action = 'delete_library', id = id, confirm=True ) )
            # id is a LibraryFolder.id
            library = trans.app.model.Library.get( id )
            self._delete_folder( library.root_folder )
            library.deleted = True
            library.flush()
            trans.log_event( "Library id %s deleted." % id )
            trans.response.send_redirect( web.url_for( action = 'libraries', msg = 'You have deleted the library %s.' % library.id ) )
        return trans.show_error_message( "You did not specify a library to delete." )

def listify( item, return_none=False ):
    """
    Since single params are not a single item list
    """
    if item is None:
        return []
    elif isinstance( item, list ):
        return item
    else:
        return [ item ]
>>>>>>> a75d1165
<|MERGE_RESOLUTION|>--- conflicted
+++ resolved
@@ -358,7 +358,6 @@
                 gra.flush()
             msg = "The new group has been created with %s members and %s associated roles" % ( str( len( members ) ), str( len( roles ) ) )
             trans.response.send_redirect( '/admin/groups?msg=%s' % msg )
-    @web.expose
     def group_members_edit( self, trans, **kwd ):
         if not self.user_is_admin( trans ):
             return trans.show_error_message( no_privilege_msg )
@@ -1089,11 +1088,82 @@
             else:
                 return trans.show_error_message( "Not implemented." )
         else:
-<<<<<<< HEAD
-            msg = 'Invalid password'
-        return msg
+            return trans.show_error_message( "Galaxy can't operate on datasets without an operation." )
+    @web.expose
+    def delete_dataset( self, trans, id=None, **kwd):
+        if not self.user_is_admin( trans ):
+            return trans.show_error_message( no_privilege_msg )
+        if id:
+            # id is a LibraryFolderDatasetAssociation.id
+            library_folder_dataset_assoc = trans.app.model.LibraryFolderDatasetAssociation.get( id )
+            self._delete_dataset( library_folder_dataset_assoc )
+            trans.log_event( "Dataset id %s deleted from library folder id %s" % ( str( id ), str( library_folder_dataset_assoc.folder.id ) ) )
+            trans.response.send_redirect( web.url_for( action = 'folder', id = library_folder_dataset_assoc.folder.id, msg = 'The dataset was deleted from the folder' ) )
+        return trans.show_error_message( "You did not specify a dataset to delete." )
+    
+    def _delete_dataset( self, library_folder_dataset_assoc ):
+        #dataset = library_folder_dataset_assoc.dataset
+        # TODO: assuming 1 to 1 mapping between Dataset -> LibraryFolders ( i.e., is can the same
+        # dataset record be shared across LibraryFolders?
+        # Confirm that things should be deleted as follows
+        
+        ### Deleting the base dataset will delete datasets that exist in user's histories
+        ### ( LDA.dataset == HDA.dataset )
+        ### Shouldn't this be a separate option?
+        ### For Now, I am commenting out logic that acts on the dataset directly
+        ### -- Dan:
+        
+        
+        # Delete the LibraryFolderDatasetAssociation
+        library_folder_dataset_assoc.deleted = True
+        library_folder_dataset_assoc.flush()
+    
+    @web.expose
+    def delete_folder( self, trans, id=None, **kwd):
+        if not self.user_is_admin( trans ):
+            return trans.show_error_message( no_privilege_msg )
+        if id:
+            if 'confirm' not in kwd:
+                return trans.show_warn_message( 'Click <a href="%s">here</a> to confirm folder deletion.' % web.url_for( action = 'delete_folder', id = id, confirm=True ) )
+            # id is a LibraryFolder.id
+            folder = trans.app.model.LibraryFolder.get( id )
+            self._delete_folder( folder )
+            
+            trans.log_event( "Folder id %s deleted." % id )
+            
+            if folder.library_root:
+                trans.response.send_redirect( web.url_for( action = 'library', id = folder.library_root[0].id, msg = 'You have deleted the root folder.' ) )
+            trans.response.send_redirect( web.url_for( action = 'folder', id = folder.parent_id, msg = 'The folder was deleted.' ) )
+        return trans.show_error_message( "You did not specify a folder to delete." )
+    
+    def _delete_folder( self, folder ):
+        for library_folder_dataset_association in folder.active_datasets:
+            self._delete_dataset( library_folder_dataset_association )
+        for folder in folder.active_folders:
+            self._delete_folder( folder )
+        folder.deleted = True
+        folder.flush()
+    
+    @web.expose
+    def delete_library( self, trans, id=None, **kwd):
+        if not self.user_is_admin( trans ):
+            return trans.show_error_message( no_privilege_msg )
+        if id:
+            if 'confirm' not in kwd:
+                return trans.show_warn_message( 'Click <a href="%s">here</a> to confirm library deletion.' % web.url_for( action = 'delete_library', id = id, confirm=True ) )
+            # id is a LibraryFolder.id
+            library = trans.app.model.Library.get( id )
+            self._delete_folder( library.root_folder )
+            library.deleted = True
+            library.flush()
+            trans.log_event( "Library id %s deleted." % id )
+            trans.response.send_redirect( web.url_for( action = 'libraries', msg = 'You have deleted the library %s.' % library.id ) )
+        return trans.show_error_message( "You did not specify a library to delete." )
+
     @web.expose
     def memdump( self, trans, ids = 'None', sorts = 'None', pages = 'None', new_id = None, new_sort = None, **kwd ):
+        if not self.user_is_admin( trans ):
+            return trans.show_error_message( no_privilege_msg )
         if self.app.memdump is None:
             return trans.show_error_message( "Memdump is not enabled (set <code>use_memdump = True</code> in universe_wsgi.ini)" )
         heap = self.app.memdump.get()
@@ -1131,78 +1201,6 @@
             breadcrumb += ".theone"
             heap = heap.theone
         return trans.fill_template( '/admin/memdump.mako', heap = heap, ids = ids, sorts = sorts, breadcrumb = breadcrumb, msg = msg )
-=======
-            return trans.show_error_message( "Galaxy can't operate on datasets without an operation." )
-    @web.expose
-    def delete_dataset( self, trans, id=None, **kwd):
-        if not self.user_is_admin( trans ):
-            return trans.show_error_message( no_privilege_msg )
-        if id:
-            # id is a LibraryFolderDatasetAssociation.id
-            library_folder_dataset_assoc = trans.app.model.LibraryFolderDatasetAssociation.get( id )
-            self._delete_dataset( library_folder_dataset_assoc )
-            trans.log_event( "Dataset id %s deleted from library folder id %s" % ( str( id ), str( library_folder_dataset_assoc.folder.id ) ) )
-            trans.response.send_redirect( web.url_for( action = 'folder', id = library_folder_dataset_assoc.folder.id, msg = 'The dataset was deleted from the folder' ) )
-        return trans.show_error_message( "You did not specify a dataset to delete." )
-    
-    def _delete_dataset( self, library_folder_dataset_assoc ):
-        #dataset = library_folder_dataset_assoc.dataset
-        # TODO: assuming 1 to 1 mapping between Dataset -> LibraryFolders ( i.e., is can the same
-        # dataset record be shared across LibraryFolders?
-        # Confirm that things should be deleted as follows
-        
-        ### Deleting the base dataset will delete datasets that exist in user's histories
-        ### ( LDA.dataset == HDA.dataset )
-        ### Shouldn't this be a separate option?
-        ### For Now, I am commenting out logic that acts on the dataset directly
-        ### -- Dan:
-        
-        
-        # Delete the LibraryFolderDatasetAssociation
-        library_folder_dataset_assoc.deleted = True
-        library_folder_dataset_assoc.flush()
-    
-    @web.expose
-    def delete_folder( self, trans, id=None, **kwd):
-        if not self.user_is_admin( trans ):
-            return trans.show_error_message( no_privilege_msg )
-        if id:
-            if 'confirm' not in kwd:
-                return trans.show_warn_message( 'Click <a href="%s">here</a> to confirm folder deletion.' % web.url_for( action = 'delete_folder', id = id, confirm=True ) )
-            # id is a LibraryFolder.id
-            folder = trans.app.model.LibraryFolder.get( id )
-            self._delete_folder( folder )
-            
-            trans.log_event( "Folder id %s deleted." % id )
-            
-            if folder.library_root:
-                trans.response.send_redirect( web.url_for( action = 'library', id = folder.library_root[0].id, msg = 'You have deleted the root folder.' ) )
-            trans.response.send_redirect( web.url_for( action = 'folder', id = folder.parent_id, msg = 'The folder was deleted.' ) )
-        return trans.show_error_message( "You did not specify a folder to delete." )
-    
-    def _delete_folder( self, folder ):
-        for library_folder_dataset_association in folder.active_datasets:
-            self._delete_dataset( library_folder_dataset_association )
-        for folder in folder.active_folders:
-            self._delete_folder( folder )
-        folder.deleted = True
-        folder.flush()
-    
-    @web.expose
-    def delete_library( self, trans, id=None, **kwd):
-        if not self.user_is_admin( trans ):
-            return trans.show_error_message( no_privilege_msg )
-        if id:
-            if 'confirm' not in kwd:
-                return trans.show_warn_message( 'Click <a href="%s">here</a> to confirm library deletion.' % web.url_for( action = 'delete_library', id = id, confirm=True ) )
-            # id is a LibraryFolder.id
-            library = trans.app.model.Library.get( id )
-            self._delete_folder( library.root_folder )
-            library.deleted = True
-            library.flush()
-            trans.log_event( "Library id %s deleted." % id )
-            trans.response.send_redirect( web.url_for( action = 'libraries', msg = 'You have deleted the library %s.' % library.id ) )
-        return trans.show_error_message( "You did not specify a library to delete." )
 
 def listify( item, return_none=False ):
     """
@@ -1213,5 +1211,4 @@
     elif isinstance( item, list ):
         return item
     else:
-        return [ item ]
->>>>>>> a75d1165
+        return [ item ]