--- conflicted
+++ resolved
@@ -6,13 +6,8 @@
           -->
         <plugin id="local" type="runner" load="galaxy.jobs.runners.local:LocalJobRunner"/>
         <plugin id="pbs" type="runner" load="galaxy.jobs.runners.pbs:PBSJobRunner" workers="2"/>
-<<<<<<< HEAD
         <plugin id="drmaa" type="runner" load="galaxy.jobs.runners.drmaa:DRMAAJobRunner"/>
-        <plugin id="lwr" type="runner" load="galaxy.jobs.runners.lwr.LwrJobRunner" /> <!-- https://lwr.readthedocs.org -->
-=======
-        <plugin id="drmaa" type="runner" load="galaxy.jobs.runners.drmaa:DRMAARunner"/>
         <plugin id="lwr" type="runner" load="galaxy.jobs.runners.lwr:LwrJobRunner" /> <!-- https://lwr.readthedocs.org -->
->>>>>>> 42440cea
         <plugin id="cli" type="runner" load="galaxy.jobs.runners.cli:ShellJobRunner" />
         <plugin id="condor" type="runner" load="galaxy.jobs.runners.condor:CondorJobRunner" />
     </plugins>
