# ---- HTTP Server ----------------------------------------------------------

[server:main]

use = egg:Paste#http
port = 8080
host = 127.0.0.1
use_threadpool = true
threadpool_workers = 10

# ---- Galaxy Web Interface -------------------------------------------------

[app:main]

# Specifies the factory for the universe WSGI application
paste.app_factory = galaxy.web.buildapp:app_factory
<<<<<<< HEAD
log_level = DEBUG

# Log memory usage
log_memory_usage = False

# Log events
log_events = True

# Should jobs be tracked through the database, rather than in memory
## track_jobs_in_database = true

# Enable job recovery (if Galaxy is restarted while cluster jobs are running,
# it can "recover" them when it starts).  This is not safe to use if you are
# running more than one Galaxy server using the same database.
#enable_job_recovery = True

# Number of concurrent jobs to run (local runner)
local_job_queue_workers = 5

# Job scheduling policy to be used. 
# module/package name and classname should be in "module:classname" format.
# Comment / uncomment the following policies depending upon which is to be used.
#job_scheduler_policy = FIFO
job_scheduler_policy = galaxy.jobs.schedulingpolicy.roundrobin:UserRoundRobin

# Job queue cleanup interval in minutes. Currently only used by RoundRobin
job_queue_cleanup_interval = 30
=======
>>>>>>> 7f662703

# By default, Galaxy uses a SQLite database found here
database_file = database/universe.sqlite

# You may use a SQLAlchemy connection string to specify an external database
# instead.  PostgreSQL and MySQL are supported.
#database_connection = postgres:///galaxy
#database_engine_option_echo = true
#database_engine_option_echo_pool = true
#database_engine_option_pool_size = 10
#database_engine_option_max_overflow = 20

# Where dataset files are saved
file_path = database/files
# Temporary storage for additional datasets, this should be shared through the cluster
new_file_path = database/tmp

# Tools
tool_config_file = tool_conf.xml
tool_path = tools
tool_data_path = tool-data

# Datatype converters
datatype_converters_config_file = datatype_converters_conf.xml
datatype_converters_path = %(here)s/lib/galaxy/datatypes/converters

# Session support (beaker)
use_beaker_session = True
session_type = file
session_data_dir = %(here)s/database/beaker_sessions
session_key = galaxysessions
session_secret = changethisinproduction

# Galaxy session security
id_secret = changethisinproductiontoo

# Files in directories under this directory can be directly imported through
# the library admin's "add dataset" tool
#library_import_dir = /var/opt/galaxy/import

# path to sendmail
sendmail_path = /usr/sbin/sendmail

# Address to join mailing list
mailing_join_addr = galaxy-user-join@bx.psu.edu

# For use by 'report this error' link on error-state datasets
#smtp_server = smtp.example.org
#error_email_to = galaxy-bugs@example.org

# Use the new iframe / javascript based layout
use_new_layout = true

# Comma separated list of UCSC / gbrowse browsers to use for viewing
ucsc_display_sites = main,test,archaea
gbrowse_display_sites = elegans,flybase

# Serving static files (needed if running standalone)
static_enabled = True
static_cache_time = 360
static_dir = %(here)s/static/
static_images_dir = %(here)s/static/images
static_favicon_dir = %(here)s/static/favicon.ico
static_scripts_dir = %(here)s/static/scripts/
static_style_dir = %(here)s/static/june_2007_style/blue

## Leave these commented out for the defaults at the main galaxy site
## Uncomment and adjust these to change locally configurable items in the masthead
## for a local mirror where you are doing private software development
##
## Brand: appends "/[brand]" to the "Galaxy" text in the masthead
## wiki_url: replaces the default galaxy main wiki
## bugs_email: replaces the default galaxy bugs email list
#brand = Private local mirror
#wiki_url = /path/to/my/local/wiki
#bugs_email = mailto:galaxy-bugs@example.org

# ---- Logging and Debugging ------------------------------------------------

# Verbosity of log messages
log_level = DEBUG

# Log memory usage
log_memory_usage = False

# Log events
log_events = True

# Configuration for debugging middleware
debug = True
use_lint = False

# Interactive debugging - NEVER enable this on a public site
use_interactive = True

# Write thread status periodically to 'heartbeat.log' (careful, uses disk space rapidly!)
#use_heartbeat = False

# Enable the memory debugging interface (careful, negatively impacts server performance)
#use_memdump = False

# Profiling middleware (cProfile based)
#use_profile = False

# ---- Users and Security ---------------------------------------------------

# User authentication can be delegated to an upstream proxy server (usually
# Apache).  This is explained on the Galaxy wiki:
#
# http://g2.trac.bx.psu.edu/wiki/HowToInstall/ApacheProxy

# Use user provided in an upstream server's $REMOTE_USER variable
#use_remote_user = False

# If use_remote_user is enabled and your external authentication
# method just returns bare usernames, set a default mail domain
#remote_user_maildomain = example.org

# this should be a comma-separated list of valid Galaxy users
#admin_users = user1@example.org,user2@example.org

# Force everyone to log in (disable anonymous access)
#require_login = False

# Can users register new accounts?
#allow_user_creation = True

# ---- Job Execution --------------------------------------------------------

# Number of concurrent jobs to run (local job runner)
#local_job_queue_workers = 5

# Should jobs be tracked through the database, rather than in memory
#track_jobs_in_database = False

# Job scheduling policy to be used. 
# module/package name and classname should be in "module:classname" format.
# Comment / uncomment the following policies depending upon which is to be used.
#job_scheduler_policy = FIFO
job_scheduler_policy = galaxy.jobs.schedulingpolicy.roundrobin:UserRoundRobin

# Job queue cleanup interval in minutes. Currently only used by RoundRobin
job_queue_cleanup_interval = 30

# Clustering Galaxy is not a straightforward process and requires a lot of
# pre-configuration.  See the ClusteringGalaxy Wiki before attempting to set
# any of these options:
#
# http://g2.trac.bx.psu.edu/wiki/ClusteringGalaxy
#
# If running normally (without a cluster), do not change anything in this
# section.

# Comma-separated list of job runners to start.  local is always started.  If
# left commented, no jobs will be run on the cluster, even if a cluster URL is
# explicitly defined in the [galaxy:tool_runners] section below.  The runners
# currently available are 'pbs' and 'sge'.
#start_job_runners = pbs

# The URL for the default runner to use when a tool doesn't explicity define a
# runner below.  For help on the cluster URL format, see the ClusteringGalaxy
# Wiki.  Leave commented if not using a cluster job runner.
#default_cluster_job_runner = pbs:///

# The cluster runners have their own thread pools used to prepare and finish
# jobs (so that these operations do not block normal queue operation).  The
# value here is the number of worker threads available to each runner.
#cluster_job_queue_workers = 3

# The PBS options are described in detail in the Galaxy Configuration section of
# the ClusteringGalaxy Wiki, and are only necessary when using file staging.
#pbs_application_server = 
#pbs_stage_path = 
#pbs_dataset_server = 

# Individual per-tool job runner overrides.  If not listed here, a tool will
# run with the runner defined with default_cluster_job_runner.
[galaxy:tool_runners]

biomart = local:///
encode_db1 = local:///
encode_import_all_latest_datasets1 = local:///
encode_import_chromatin_and_chromosomes1 = local:///
encode_import_gencode1 = local:///
encode_import_genes_and_transcripts1 = local:///
encode_import_multi-species_sequence_analysis1 = local:///
encode_import_transcription_regulation1 = local:///
hbvar = local:///
microbial_import1 = local:///
ucsc_table_direct1 = local:///
ucsc_table_direct_archaea1 = local:///
ucsc_table_direct_test1 = local:///
upload1 = local:///<|MERGE_RESOLUTION|>--- conflicted
+++ resolved
@@ -14,36 +14,6 @@
 
 # Specifies the factory for the universe WSGI application
 paste.app_factory = galaxy.web.buildapp:app_factory
-<<<<<<< HEAD
-log_level = DEBUG
-
-# Log memory usage
-log_memory_usage = False
-
-# Log events
-log_events = True
-
-# Should jobs be tracked through the database, rather than in memory
-## track_jobs_in_database = true
-
-# Enable job recovery (if Galaxy is restarted while cluster jobs are running,
-# it can "recover" them when it starts).  This is not safe to use if you are
-# running more than one Galaxy server using the same database.
-#enable_job_recovery = True
-
-# Number of concurrent jobs to run (local runner)
-local_job_queue_workers = 5
-
-# Job scheduling policy to be used. 
-# module/package name and classname should be in "module:classname" format.
-# Comment / uncomment the following policies depending upon which is to be used.
-#job_scheduler_policy = FIFO
-job_scheduler_policy = galaxy.jobs.schedulingpolicy.roundrobin:UserRoundRobin
-
-# Job queue cleanup interval in minutes. Currently only used by RoundRobin
-job_queue_cleanup_interval = 30
-=======
->>>>>>> 7f662703
 
 # By default, Galaxy uses a SQLite database found here
 database_file = database/universe.sqlite
@@ -178,6 +148,11 @@
 
 # Should jobs be tracked through the database, rather than in memory
 #track_jobs_in_database = False
+
+# Enable job recovery (if Galaxy is restarted while cluster jobs are running,
+# it can "recover" them when it starts).  This is not safe to use if you are
+# running more than one Galaxy server using the same database.
+#enable_job_recovery = True
 
 # Job scheduling policy to be used. 
 # module/package name and classname should be in "module:classname" format.
